--- conflicted
+++ resolved
@@ -72,634 +72,6 @@
 pub use version::native_version;
 pub use version::VERSION;
 
-<<<<<<< HEAD
-=======
-impl pallet_grandpa::Config for Runtime {
-    type Event = Event;
-    type Call = Call;
-    type KeyOwnerProofSystem = Historical;
-    type KeyOwnerProof =
-        <Self::KeyOwnerProofSystem as KeyOwnerProofSystem<(KeyTypeId, GrandpaId)>>::Proof;
-    type KeyOwnerIdentification = <Self::KeyOwnerProofSystem as KeyOwnerProofSystem<(
-        KeyTypeId,
-        GrandpaId,
-    )>>::IdentificationTuple;
-    type HandleEquivocation = pallet_grandpa::EquivocationHandler<
-        Self::KeyOwnerIdentification,
-        Offences,
-        ReportLongevity,
-    >;
-    type WeightInfo = ();
-}
-
-impl pallet_authority_discovery::Config for Runtime {}
-
-parameter_types! {
-    pub const UncleGenerations: u32 = 5;
-}
-
-impl pallet_authorship::Config for Runtime {
-    type FindAuthor = pallet_session::FindAccountFromAuthorIndex<Self, Babe>;
-    type UncleGenerations = UncleGenerations;
-    type FilterUncle = ();
-    type EventHandler = ImOnline;
-}
-
-parameter_types! {
-    pub const SessionDuration: BlockNumber = constants::EPOCH_DURATION_IN_SLOTS as _;
-    pub const ImOnlineUnsignedPriority: TransactionPriority = TransactionPriority::max_value();
-}
-
-impl<LocalCall> frame_system::offchain::CreateSignedTransaction<LocalCall> for Runtime
-where
-    Call: From<LocalCall>,
-{
-    fn create_transaction<C: frame_system::offchain::AppCrypto<Self::Public, Self::Signature>>(
-        call: Call,
-        public: <Signature as sp_runtime::traits::Verify>::Signer,
-        account: AccountId,
-        nonce: Index,
-    ) -> Option<(
-        Call,
-        <UncheckedExtrinsic as sp_runtime::traits::Extrinsic>::SignaturePayload,
-    )> {
-        // take the biggest period possible.
-        let period = BlockHashCount::get()
-            .checked_next_power_of_two()
-            .map(|c| c / 2)
-            .unwrap_or(2) as u64;
-        let current_block = System::block_number()
-            .saturated_into::<u64>()
-            // The `System::block_number` is initialized with `n+1`,
-            // so the actual block number is `n`.
-            .saturating_sub(1);
-        let era = generic::Era::mortal(period, current_block);
-        let tip = 0;
-        let extra: SignedExtra = (
-            frame_system::CheckSpecVersion::<Runtime>::new(),
-            frame_system::CheckTxVersion::<Runtime>::new(),
-            frame_system::CheckGenesis::<Runtime>::new(),
-            frame_system::CheckEra::<Runtime>::from(era),
-            frame_system::CheckNonce::<Runtime>::from(nonce),
-            frame_system::CheckWeight::<Runtime>::new(),
-            pallet_transaction_payment::ChargeTransactionPayment::<Runtime>::from(tip),
-        );
-        let raw_payload = SignedPayload::new(call, extra)
-            .map_err(|e| {
-                debug::warn!("Unable to create signed payload: {:?}", e);
-            })
-            .ok()?;
-        let signature = raw_payload.using_encoded(|payload| C::sign(payload, public))?;
-        let address = Indices::unlookup(account);
-        let (call, extra, _) = raw_payload.deconstruct();
-        Some((call, (address, signature.into(), extra)))
-    }
-}
-
-impl frame_system::offchain::SigningTypes for Runtime {
-    type Public = <Signature as sp_runtime::traits::Verify>::Signer;
-    type Signature = Signature;
-}
-
-impl<C> frame_system::offchain::SendTransactionTypes<C> for Runtime
-where
-    Call: From<C>,
-{
-    type OverarchingCall = Call;
-    type Extrinsic = UncheckedExtrinsic;
-}
-
-impl pallet_im_online::Config for Runtime {
-    type AuthorityId = ImOnlineId;
-    type Event = Event;
-    type ValidatorSet = Historical;
-    type SessionDuration = SessionDuration;
-    type ReportUnresponsiveness = Offences;
-    type UnsignedPriority = ImOnlineUnsignedPriority;
-    type WeightInfo = pallet_im_online::weights::SubstrateWeight<Runtime>;
-}
-
-parameter_types! {
-    pub OffencesWeightSoftLimit: Weight = Perbill::from_percent(60) *
-        RuntimeBlockWeights::get().max_block;
-}
-
-impl pallet_offences::Config for Runtime {
-    type Event = Event;
-    type IdentificationTuple = pallet_session::historical::IdentificationTuple<Self>;
-    type OnOffenceHandler = ();
-    type WeightSoftLimit = OffencesWeightSoftLimit;
-}
-
-parameter_types! {
-    pub const IndexDeposit: Balance = 1 * constants::DOLLARS;
-}
-
-impl pallet_indices::Config for Runtime {
-    type AccountIndex = AccountIndex;
-    type Currency = Balances;
-    type Deposit = IndexDeposit;
-    type Event = Event;
-    type WeightInfo = pallet_indices::weights::SubstrateWeight<Runtime>;
-}
-
-parameter_types! {
-    pub const ExistentialDeposit: Balance = 1 * constants::MILLICENTS;
-    // For weight estimation, we assume that the most locks on an individual account will be 50.
-    // This number may need to be adjusted in the future if this assumption no longer holds true.
-    pub const MaxLocks: u32 = 50;
-}
-impl pallet_balances::Config for Runtime {
-    type MaxLocks = MaxLocks;
-    type Balance = Balance;
-    type DustRemoval = CompanyReserve;
-    type Event = Event;
-    type ExistentialDeposit = ExistentialDeposit;
-    type AccountStore = frame_system::Pallet<Runtime>;
-    type WeightInfo = pallet_balances::weights::SubstrateWeight<Runtime>;
-}
-
-parameter_types! {
-    pub const TransactionByteFee: Balance = 10 * constants::MILLICENTS;
-    pub const TargetBlockFullness: Perquintill = Perquintill::from_percent(25);
-    pub AdjustmentVariable: Multiplier = Multiplier::saturating_from_rational(1, 100_000);
-    pub MinimumMultiplier: Multiplier = Multiplier::saturating_from_rational(1, 1_000_000_000u128);
-}
-
-impl pallet_transaction_payment::Config for Runtime {
-    type OnChargeTransaction = CurrencyAdapter<Balances, DealWithFees>;
-    type TransactionByteFee = TransactionByteFee;
-    type WeightToFee = IdentityFee<Balance>;
-    type FeeMultiplierUpdate =
-        TargetedFeeAdjustment<Self, TargetBlockFullness, AdjustmentVariable, MinimumMultiplier>;
-}
-
-impl pallet_grants::Config for Runtime {
-    type Event = Event;
-    type Currency = Balances;
-    type CancelOrigin =
-        pallet_collective::EnsureProportionMoreThan<_1, _2, AccountId, FinancialCollective>;
-    type WeightInfo = pallet_grants::weights::SubstrateWeight<Runtime>;
-}
-
-parameter_types! {
-    pub const MinimumPeriod: u64 = constants::SLOT_DURATION / 2;
-}
-
-impl pallet_timestamp::Config for Runtime {
-    type Moment = Moment;
-    type OnTimestampSet = Babe;
-    type MinimumPeriod = MinimumPeriod;
-    type WeightInfo = pallet_timestamp::weights::SubstrateWeight<Runtime>;
-}
-
-parameter_types! {
-    // When this percentage is reached the module will force a new era, we never
-    // call `session.disable()` so this should never be used.
-    pub const DisabledValidatorsThreshold: Perbill = Perbill::from_percent(17);
-}
-
-impl pallet_session::Config for Runtime {
-    type SessionManager = PoaSessions;
-    type SessionHandler = <SessionKeys as OpaqueKeys>::KeyTypeIdProviders;
-    type ShouldEndSession = Babe;
-    type Event = Event;
-    type Keys = SessionKeys;
-    type ValidatorId = AccountId;
-    type ValidatorIdOf = ConvertInto;
-    type DisabledValidatorsThreshold = DisabledValidatorsThreshold;
-    type NextSessionRotation = Babe;
-    type WeightInfo = pallet_session::weights::SubstrateWeight<Runtime>;
-}
-
-impl pallet_session::historical::Config for Runtime {
-    type FullIdentification = pallet_poa::FullIdentification;
-    type FullIdentificationOf = pallet_poa::FullIdentificationOf<Runtime>;
-}
-
-impl pallet_membership::Config<pallet_membership::Instance2> for Runtime {
-    type Event = Event;
-    type AddOrigin =
-        pallet_collective::EnsureProportionMoreThan<_1, _2, AccountId, TechnicalCollective>;
-    type RemoveOrigin =
-        pallet_collective::EnsureProportionMoreThan<_1, _2, AccountId, TechnicalCollective>;
-    type SwapOrigin =
-        pallet_collective::EnsureProportionMoreThan<_1, _2, AccountId, TechnicalCollective>;
-    type ResetOrigin =
-        pallet_collective::EnsureProportionMoreThan<_1, _2, AccountId, TechnicalCollective>;
-    type PrimeOrigin =
-        pallet_collective::EnsureProportionMoreThan<_1, _2, AccountId, TechnicalCollective>;
-    type MembershipInitialized = PoaSessions;
-    type MembershipChanged = PoaSessions;
-}
-
-impl pallet_poa::Config for Runtime {}
-
-// Shared parameters with all collectives / committees
-parameter_types! {
-    pub const MotionDuration: BlockNumber = 2 * constants::DAYS;
-    pub const MaxProposals: u32 = 100;
-    pub const MaxMembers: u32 = 50;
-}
-
-// --- Technical committee
-
-impl pallet_membership::Config<pallet_membership::Instance1> for Runtime {
-    type Event = Event;
-    type AddOrigin = pallet_collective::EnsureProportionMoreThan<_1, _2, AccountId, RootCollective>;
-    type RemoveOrigin =
-        pallet_collective::EnsureProportionMoreThan<_1, _2, AccountId, RootCollective>;
-    type SwapOrigin =
-        pallet_collective::EnsureProportionMoreThan<_1, _2, AccountId, RootCollective>;
-    type ResetOrigin =
-        pallet_collective::EnsureProportionMoreThan<_1, _2, AccountId, RootCollective>;
-    type PrimeOrigin =
-        pallet_collective::EnsureProportionMoreThan<_1, _2, AccountId, RootCollective>;
-    type MembershipInitialized = TechnicalCommittee;
-    type MembershipChanged = TechnicalCommittee;
-}
-
-type TechnicalCollective = pallet_collective::Instance2;
-impl pallet_collective::Config<TechnicalCollective> for Runtime {
-    type Origin = Origin;
-    type Proposal = Call;
-    type Event = Event;
-    type MotionDuration = MotionDuration;
-    type MaxProposals = MaxProposals;
-    type WeightInfo = ();
-    type MaxMembers = MaxMembers;
-    type DefaultVote = pallet_collective::PrimeDefaultVote;
-}
-
-// --- Financial committee
-
-impl pallet_membership::Config<pallet_membership::Instance3> for Runtime {
-    type Event = Event;
-    type AddOrigin = pallet_collective::EnsureProportionMoreThan<_1, _2, AccountId, RootCollective>;
-    type RemoveOrigin =
-        pallet_collective::EnsureProportionMoreThan<_1, _2, AccountId, RootCollective>;
-    type SwapOrigin =
-        pallet_collective::EnsureProportionMoreThan<_1, _2, AccountId, RootCollective>;
-    type ResetOrigin =
-        pallet_collective::EnsureProportionMoreThan<_1, _2, AccountId, RootCollective>;
-    type PrimeOrigin =
-        pallet_collective::EnsureProportionMoreThan<_1, _2, AccountId, RootCollective>;
-    type MembershipInitialized = FinancialCommittee;
-    type MembershipChanged = FinancialCommittee;
-}
-
-type FinancialCollective = pallet_collective::Instance3;
-impl pallet_collective::Config<FinancialCollective> for Runtime {
-    type Origin = Origin;
-    type Proposal = Call;
-    type Event = Event;
-    type MotionDuration = MotionDuration;
-    type MaxProposals = MaxProposals;
-    type WeightInfo = ();
-    type MaxMembers = MaxMembers;
-    type DefaultVote = pallet_collective::PrimeDefaultVote;
-}
-
-// --- Root committee
-
-impl pallet_membership::Config<pallet_membership::Instance4> for Runtime {
-    type Event = Event;
-    type AddOrigin = pallet_collective::EnsureProportionMoreThan<_1, _2, AccountId, RootCollective>;
-    type RemoveOrigin =
-        pallet_collective::EnsureProportionMoreThan<_1, _2, AccountId, RootCollective>;
-    type SwapOrigin =
-        pallet_collective::EnsureProportionMoreThan<_1, _2, AccountId, RootCollective>;
-    type ResetOrigin =
-        pallet_collective::EnsureProportionMoreThan<_1, _2, AccountId, RootCollective>;
-    type PrimeOrigin =
-        pallet_collective::EnsureProportionMoreThan<_1, _2, AccountId, RootCollective>;
-    type MembershipInitialized = RootCommittee;
-    type MembershipChanged = RootCommittee;
-}
-
-type RootCollective = pallet_collective::Instance4;
-impl pallet_collective::Config<RootCollective> for Runtime {
-    type Origin = Origin;
-    type Proposal = Call;
-    type Event = Event;
-    type MotionDuration = MotionDuration;
-    type MaxProposals = MaxProposals;
-    type WeightInfo = ();
-    type MaxMembers = MaxMembers;
-    type DefaultVote = pallet_collective::PrimeDefaultVote;
-}
-
-impl pallet_mandate::Config for Runtime {
-    type Event = Event;
-    type Call = Call;
-    type ExternalOrigin =
-        pallet_collective::EnsureProportionAtLeast<_1, _2, AccountId, RootCollective>;
-}
-
-parameter_types! {
-    pub MaximumSchedulerWeight: Weight = Perbill::from_percent(80) *
-        RuntimeBlockWeights::get().max_block;
-    pub const MaxScheduledPerBlock: u32 = 50;
-}
-
-impl pallet_scheduler::Config for Runtime {
-    type Event = Event;
-    type Origin = Origin;
-    type PalletsOrigin = OriginCaller;
-    type Call = Call;
-    type MaximumWeight = MaximumSchedulerWeight;
-    type ScheduleOrigin = frame_system::EnsureRoot<AccountId>;
-    type MaxScheduledPerBlock = MaxScheduledPerBlock;
-    type WeightInfo = pallet_scheduler::weights::SubstrateWeight<Runtime>;
-}
-
-parameter_types! {
-    pub const AmendmentDelay: BlockNumber = 2 * constants::DAYS;
-}
-
-impl pallet_amendments::Config for Runtime {
-    type Event = Event;
-    type Amendment = Call;
-    type Scheduler = Scheduler;
-    type SubmissionOrigin =
-        pallet_collective::EnsureProportionMoreThan<_1, _2, AccountId, TechnicalCollective>;
-    type VetoOrigin =
-        pallet_collective::EnsureProportionMoreThan<_1, _2, AccountId, RootCollective>;
-    type Delay = AmendmentDelay;
-    type PalletsOrigin = OriginCaller;
-    type WeightInfo = pallet_amendments::weights::SubstrateWeight<Runtime>;
-}
-
-parameter_types! {
-    pub const CompanyReserveModuleId: ModuleId = ModuleId(*b"py/resrv"); // 5EYCAe5ijiYfha9GzQDgPVtUCYDY9B8ZgcyiANL2L34crMoR
-}
-
-impl pallet_reserve::Config<pallet_reserve::Instance1> for Runtime {
-    type Event = Event;
-    type Currency = pallet_balances::Module<Runtime>;
-    type ExternalOrigin =
-        pallet_collective::EnsureProportionMoreThan<_1, _2, AccountId, FinancialCollective>;
-    type Call = Call;
-    type ModuleId = CompanyReserveModuleId;
-    type WeightInfo = pallet_reserve::weights::SubstrateWeight<Runtime>;
-}
-
-parameter_types! {
-    pub const InternationalReserveModuleId: ModuleId = ModuleId(*b"py/rvint"); // 5EYCAe5ijiYfi6GQAEPSHYDwvw4CkyGtPTS52BjLh42GygSv
-}
-
-impl pallet_reserve::Config<pallet_reserve::Instance2> for Runtime {
-    type Event = Event;
-    type Currency = pallet_balances::Module<Runtime>;
-    type ExternalOrigin =
-        pallet_collective::EnsureProportionMoreThan<_1, _2, AccountId, FinancialCollective>;
-    type Call = Call;
-    type ModuleId = InternationalReserveModuleId;
-    type WeightInfo = pallet_reserve::weights::SubstrateWeight<Runtime>;
-}
-
-parameter_types! {
-    pub const UsaReserveModuleId: ModuleId = ModuleId(*b"py/rvusa"); // 5EYCAe5ijiYfi6MEfWpZC3nJ38KFZ9EQSFpsj9mgYgTtVNri
-}
-
-impl pallet_reserve::Config<pallet_reserve::Instance3> for Runtime {
-    type Event = Event;
-    type Currency = pallet_balances::Module<Runtime>;
-    type ExternalOrigin =
-        pallet_collective::EnsureProportionMoreThan<_1, _2, AccountId, FinancialCollective>;
-    type Call = Call;
-    type ModuleId = UsaReserveModuleId;
-    type WeightInfo = pallet_reserve::weights::SubstrateWeight<Runtime>;
-}
-
-parameter_types! {
-    pub const BasicDeposit: Balance = 10 * constants::DOLLARS;       // 258 bytes on-chain
-    pub const FieldDeposit: Balance = 250 * constants::CENTS;        // 66 bytes on-chain
-    pub const SubAccountDeposit: Balance = 2 * constants::DOLLARS;   // 53 bytes on-chain
-    pub const MaxSubAccounts: u32 = 100;
-    pub const MaxAdditionalFields: u32 = 100;
-    pub const MaxRegistrars: u32 = 20;
-}
-
-impl pallet_identity::Config for Runtime {
-    type Event = Event;
-    type Currency = Balances;
-    type BasicDeposit = BasicDeposit;
-    type FieldDeposit = FieldDeposit;
-    type SubAccountDeposit = SubAccountDeposit;
-    type MaxSubAccounts = MaxSubAccounts;
-    type MaxAdditionalFields = MaxAdditionalFields;
-    type Slashed = CompanyReserve;
-    type ForceOrigin =
-        pallet_collective::EnsureProportionMoreThan<_1, _2, AccountId, TechnicalCollective>;
-    type RegistrarOrigin =
-        pallet_collective::EnsureProportionMoreThan<_1, _2, AccountId, TechnicalCollective>;
-    type MaxRegistrars = MaxRegistrars;
-    type WeightInfo = pallet_identity::weights::SubstrateWeight<Runtime>;
-}
-
-parameter_types! {
-    pub const ConfigDepositBase: Balance = 5 * constants::DOLLARS;
-    pub const FriendDepositFactor: Balance = 50 * constants::CENTS;
-    pub const MaxFriends: u16 = 9;
-    pub const RecoveryDeposit: Balance = 5 * constants::DOLLARS;
-}
-
-impl pallet_recovery::Config for Runtime {
-    type Event = Event;
-    type Call = Call;
-    type Currency = Balances;
-    type ConfigDepositBase = ConfigDepositBase;
-    type FriendDepositFactor = FriendDepositFactor;
-    type MaxFriends = MaxFriends;
-    type RecoveryDeposit = RecoveryDeposit;
-}
-
-impl pallet_utility::Config for Runtime {
-    type Event = Event;
-    type Call = Call;
-    type WeightInfo = ();
-}
-
-parameter_types! {
-    // One storage item; key size 32, value size 8; .
-    pub const ProxyDepositBase: Balance = constants::deposit(1, 8);
-    // Additional storage item size of 33 bytes.
-    pub const ProxyDepositFactor: Balance = constants::deposit(0, 33);
-    pub const MaxProxies: u16 = 32;
-    pub const AnnouncementDepositBase: Balance = constants::deposit(1, 8);
-    pub const AnnouncementDepositFactor: Balance = constants::deposit(0, 66);
-    pub const MaxPending: u16 = 32;
-}
-
-impl pallet_proxy::Config for Runtime {
-    type Event = Event;
-    type Call = Call;
-    type Currency = Balances;
-    type ProxyType = ProxyType;
-    type ProxyDepositBase = ProxyDepositBase;
-    type ProxyDepositFactor = ProxyDepositFactor;
-    type MaxProxies = MaxProxies;
-    type WeightInfo = pallet_proxy::weights::SubstrateWeight<Runtime>;
-    type MaxPending = MaxPending;
-    type CallHasher = BlakeTwo256;
-    type AnnouncementDepositBase = AnnouncementDepositBase;
-    type AnnouncementDepositFactor = AnnouncementDepositFactor;
-}
-
-parameter_types! {
-    // One storage item; key size is 32; value is size 4+4+16+32 bytes = 56 bytes.
-    pub const DepositBase: Balance = constants::deposit(1, 88);
-    // Additional storage item size of 32 bytes.
-    pub const DepositFactor: Balance = constants::deposit(0, 32);
-    pub const MaxSignatories: u16 = 100;
-}
-
-impl pallet_multisig::Config for Runtime {
-    type Event = Event;
-    type Call = Call;
-    type Currency = Balances;
-    type DepositBase = DepositBase;
-    type DepositFactor = DepositFactor;
-    type MaxSignatories = MaxSignatories;
-    type WeightInfo = pallet_multisig::weights::SubstrateWeight<Runtime>;
-}
-
-parameter_types! {
-    // TCR economics
-    pub const MinimumApplicationAmount: Balance = 5 * constants::NODL;
-    pub const MinimumCounterAmount: Balance = 10 * constants::NODL;
-    // Challenging is considerably more expensive as it would lead to the removal of the member
-    pub const MinimumChallengeAmount: Balance = 100 * constants::NODL;
-    // If you lose you loose 1/3 of your bid
-    pub const LoosersSlash: Perbill = Perbill::from_percent(33);
-
-    // TCR ops
-    // We use 3 days to account for different time zones and weekends
-    pub const FinalizeApplicationPeriod: BlockNumber = 3 * constants::DAYS;
-    // 7 days was chosen to provide enough for a complete review but still manageable
-    pub const FinalizeChallengePeriod: BlockNumber = 7 * constants::DAYS;
-}
-
-impl pallet_tcr::Config<pallet_tcr::Instance1> for Runtime {
-    type Event = Event;
-    type Currency = Balances;
-    type MinimumApplicationAmount = MinimumApplicationAmount;
-    type MinimumCounterAmount = MinimumCounterAmount;
-    type MinimumChallengeAmount = MinimumChallengeAmount;
-    type LoosersSlash = LoosersSlash;
-    type FinalizeApplicationPeriod = FinalizeApplicationPeriod;
-    type FinalizeChallengePeriod = FinalizeChallengePeriod;
-    type ChangeMembers = PkiRootOfTrust;
-    type WeightInfo = pallet_tcr::weights::SubstrateWeight<Runtime>;
-}
-
-parameter_types! {
-    // Total onboarding cost: 10 NODL + fees (with TCR application)
-    pub const SlotBookingCost: Balance = 10 * constants::NODL;
-    // Doesn't need to be as expensive
-    pub const SlotRenewingCost: Balance = 1 * constants::NODL;
-    // One year validity, unless revoked or renewed
-    pub const SlotValidity: BlockNumber = 365 * constants::DAYS;
-}
-
-impl pallet_root_of_trust::Config for Runtime {
-    type Event = Event;
-    type Currency = Balances;
-    type CertificateId = CertificateId;
-    type SlotBookingCost = SlotBookingCost;
-    type SlotRenewingCost = SlotRenewingCost;
-    type SlotValidity = SlotValidity;
-    type FundsCollector = CompanyReserve;
-    type WeightInfo = pallet_root_of_trust::weights::SubstrateWeight<Runtime>;
-}
-
-impl pallet_emergency_shutdown::Config for Runtime {
-    type Event = Event;
-    type ShutdownOrigin =
-        pallet_collective::EnsureProportionMoreThan<_1, _2, AccountId, RootCollective>;
-    type WeightInfo = pallet_emergency_shutdown::weights::SubstrateWeight<Runtime>;
-}
-
-parameter_types! {
-    pub const ProtocolFee: Perbill = Perbill::from_percent(20);
-    pub const MaximumCoinsEverAllocated: Balance = 1_259_995_654_473_120_000_000;
-}
-
-impl pallet_allocations::Config for Runtime {
-    type Event = Event;
-    type Currency = Balances;
-    type ProtocolFee = ProtocolFee;
-    type ProtocolFeeReceiver = CompanyReserve;
-    type MaximumCoinsEverAllocated = MaximumCoinsEverAllocated;
-    type ExistentialDeposit = <Runtime as pallet_balances::Config>::ExistentialDeposit;
-    type WeightInfo = pallet_allocations::weights::SubstrateWeight<Runtime>;
-}
-
-impl pallet_membership::Config<pallet_membership::Instance5> for Runtime {
-    type Event = Event;
-    type AddOrigin =
-        pallet_collective::EnsureProportionMoreThan<_1, _2, AccountId, TechnicalCollective>;
-    type RemoveOrigin =
-        pallet_collective::EnsureProportionMoreThan<_1, _2, AccountId, TechnicalCollective>;
-    type SwapOrigin =
-        pallet_collective::EnsureProportionMoreThan<_1, _2, AccountId, TechnicalCollective>;
-    type ResetOrigin =
-        pallet_collective::EnsureProportionMoreThan<_1, _2, AccountId, TechnicalCollective>;
-    type PrimeOrigin =
-        pallet_collective::EnsureProportionMoreThan<_1, _2, AccountId, TechnicalCollective>;
-    type MembershipInitialized = Allocations;
-    type MembershipChanged = Allocations;
-}
-
-parameter_types! {
-    pub const TombstoneDeposit: Balance = constants::deposit(
-        1,
-        sp_std::mem::size_of::<pallet_contracts::ContractInfo<Runtime>>() as u32
-    );
-    pub const DepositPerContract: Balance = TombstoneDeposit::get();
-    pub const DepositPerStorageByte: Balance = constants::deposit(0, 1);
-    pub const DepositPerStorageItem: Balance = constants::deposit(1, 0);
-    pub RentFraction: Perbill = Perbill::from_rational_approximation(1u32, 30 * constants::DAYS);
-    pub const SurchargeReward: Balance = 150 * constants::MILLICENTS;
-    pub const SignedClaimHandicap: u32 = 2;
-    pub const MaxDepth: u32 = 32;
-    pub const MaxValueSize: u32 = 16 * 1024;
-    // The lazy deletion runs inside on_initialize.
-    pub DeletionWeightLimit: Weight = AVERAGE_ON_INITIALIZE_RATIO *
-        RuntimeBlockWeights::get().max_block;
-    // The weight needed for decoding the queue should be less or equal than a fifth
-    // of the overall weight dedicated to the lazy deletion.
-    pub DeletionQueueDepth: u32 = ((DeletionWeightLimit::get() / (
-            <Runtime as pallet_contracts::Config>::WeightInfo::on_initialize_per_queue_item(1) -
-            <Runtime as pallet_contracts::Config>::WeightInfo::on_initialize_per_queue_item(0)
-        )) / 5) as u32;
-    pub MaxCodeSize: u32 = 128 * 1024;
-}
-
-impl pallet_contracts::Config for Runtime {
-    type Time = Timestamp;
-    type Randomness = RandomnessCollectiveFlip;
-    type Currency = Balances;
-    type Event = Event;
-    type RentPayment = ();
-    type SignedClaimHandicap = SignedClaimHandicap;
-    type TombstoneDeposit = TombstoneDeposit;
-    type DepositPerContract = DepositPerContract;
-    type DepositPerStorageByte = DepositPerStorageByte;
-    type DepositPerStorageItem = DepositPerStorageItem;
-    type RentFraction = RentFraction;
-    type SurchargeReward = SurchargeReward;
-    type MaxDepth = MaxDepth;
-    type MaxValueSize = MaxValueSize;
-    type WeightPrice = pallet_transaction_payment::Module<Self>;
-    type WeightInfo = pallet_contracts::weights::SubstrateWeight<Self>;
-    type ChainExtension = ();
-    type DeletionQueueDepth = DeletionQueueDepth;
-    type DeletionWeightLimit = DeletionWeightLimit;
-    type MaxCodeSize = MaxCodeSize;
-}
->>>>>>> a854c5ff
 construct_runtime!(
     pub enum Runtime where
         Block = Block,
