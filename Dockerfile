<<<<<<< HEAD
FROM rust:1.77.2-bookworm as builder
=======
FROM rust:1.77.2-slim-bookworm as builder
>>>>>>> f475e1c7

ARG PROFILE=release
WORKDIR /nodle-chain

COPY . /nodle-chain

RUN apt-get update && apt-get install -qy   cmake pkg-config libssl-dev git clang build-essential curl protobuf-compiler
RUN rustup component add rust-src && rustup target add wasm32-unknown-unknown --toolchain stable
RUN cargo build -p nodle-parachain --$PROFILE && \
	bunzip2 node/res/paradis.json.bz2

# ===== SECOND STAGE ======

FROM rust:1.77.2-slim-bookworm as runtime

ARG PROFILE=release

RUN install -d /usr/local/share/nodle
COPY --from=builder /nodle-chain/target/$PROFILE/nodle-parachain /usr/local/bin
COPY --from=builder /nodle-chain/node/res/paradis.json /usr/local/share/nodle

RUN mv /usr/share/ca* /tmp && \
	rm -rf /usr/share/*  && \
	mv /tmp/ca-certificates /usr/share/ && \
	rm -rf /usr/lib/python* && \
	useradd -m -u 1000 -U -s /bin/sh -d /nodle-chain nodle-chain && \
	mkdir -p /nodle-chain/.local/share/nodle-chain && \
	chown -R nodle-chain:nodle-chain /nodle-chain/.local && \
	ln -s /nodle-chain/.local/share/nodle-chain /data

USER nodle-chain
EXPOSE 30333 9933 9944
VOLUME ["/data"]

ENTRYPOINT ["nodle-parachain"]<|MERGE_RESOLUTION|>--- conflicted
+++ resolved
@@ -1,8 +1,4 @@
-<<<<<<< HEAD
-FROM rust:1.77.2-bookworm as builder
-=======
 FROM rust:1.77.2-slim-bookworm as builder
->>>>>>> f475e1c7
 
 ARG PROFILE=release
 WORKDIR /nodle-chain
