/*
 * This file is part of the Nodle Chain distributed at https://github.com/NodleCode/chain
 * Copyright (C) 2020-2022  Nodle International
 *
 * This program is free software: you can redistribute it and/or modify
 * it under the terms of the GNU General Public License as published by
 * the Free Software Foundation, either version 3 of the License, or
 * (at your option) any later version.
 *
 * This program is distributed in the hope that it will be useful,
 * but WITHOUT ANY WARRANTY; without even the implied warranty of
 * MERCHANTABILITY or FITNESS FOR A PARTICULAR PURPOSE.  See the
 * GNU General Public License for more details.
 *
 * You should have received a copy of the GNU General Public License
 * along with this program.  If not, see <http://www.gnu.org/licenses/>.
 */
#![cfg_attr(not(feature = "std"), no_std)]

#[cfg(feature = "runtime-benchmarks")]
mod benchmarking;

#[cfg(test)]
mod tests;

use codec::{Decode, Encode};
use frame_support::weights::Weight;
use frame_support::{
	ensure,
	pallet_prelude::MaxEncodedLen,
	traits::{tokens::ExistenceRequirement, Contains, Currency, Get},
	BoundedVec, PalletId,
};

use frame_system::ensure_signed;
use scale_info::TypeInfo;
use sp_arithmetic::traits::UniqueSaturatedInto;
use sp_runtime::{
	traits::{AccountIdConversion, BlockNumberProvider, Bounded, CheckedAdd, CheckedDiv, One, Saturating, Zero},
	DispatchResult, Perbill, RuntimeDebug,
};
use sp_std::prelude::*;
use support::WithAccountId;

pub mod weights;
pub use weights::WeightInfo;

pub use pallet::*;

type BalanceOf<T> = <<T as Config>::Currency as Currency<<T as frame_system::Config>::AccountId>>::Balance;

// A value placed in storage that represents the current version of the Allocations storage.
// This value is used by the `on_runtime_upgrade` logic to determine whether we run storage
// migration logic. This should match directly with the semantic versions of the Rust crate.
#[cfg(not(tarpaulin))]
#[derive(Encode, Decode, MaxEncodedLen, Clone, Copy, PartialEq, Eq, RuntimeDebug, TypeInfo)]
enum Releases {
	V0, // Legacy version
	V1, // Adds storage info
}

#[cfg(not(tarpaulin))]
impl Default for Releases {
	fn default() -> Self {
		Releases::V0
	}
}

#[derive(Default, TypeInfo)]
pub struct MintCurve<T: Config> {
	session_period: T::BlockNumber,
	fiscal_period: T::BlockNumber,
	inflation_steps: Vec<Perbill>,
	maximum_supply: BalanceOf<T>,
}

impl<T: Config> MintCurve<T> {
	pub fn new(
		session_period: T::BlockNumber,
		fiscal_period: T::BlockNumber,
		inflation_steps: &[Perbill],
		maximum_supply: BalanceOf<T>,
	) -> Self {
		let valid_session_period = session_period.max(One::one());
		let valid_fiscal_period = fiscal_period.max(valid_session_period);
		Self {
			session_period: valid_session_period,
			fiscal_period: valid_fiscal_period,
			inflation_steps: inflation_steps.to_vec(),
			maximum_supply,
		}
	}

	pub fn calc_session_quota(
		&self,
		n: T::BlockNumber,
		curve_start: T::BlockNumber,
		current_supply: BalanceOf<T>,
	) -> BalanceOf<T> {
		let step: usize = n
			.saturating_sub(curve_start)
			.checked_div(&self.fiscal_period)
			.unwrap_or_else(Bounded::max_value)
			.unique_saturated_into();
		let max_inflation_rate = *self
			.inflation_steps
			.get(step)
			.or_else(|| self.inflation_steps.last())
			.unwrap_or(&Zero::zero());
		let target_increase =
			(self.maximum_supply.saturating_sub(current_supply)).min(max_inflation_rate * current_supply);
		Perbill::from_rational(self.session_period, self.fiscal_period) * target_increase
	}

	pub fn next_quota_renew_schedule(&self, n: T::BlockNumber, curve_start: T::BlockNumber) -> T::BlockNumber {
		Self::next_schedule(n, curve_start, self.session_period)
	}

	pub fn next_quota_calc_schedule(&self, n: T::BlockNumber, curve_start: T::BlockNumber) -> T::BlockNumber {
		Self::next_schedule(n, curve_start, self.fiscal_period)
	}

	#[inline(always)]
	pub fn session_period(&self) -> T::BlockNumber {
		self.session_period
	}

	#[inline(always)]
	pub fn fiscal_period(&self) -> T::BlockNumber {
		self.fiscal_period
	}

	#[inline(always)]
	pub fn maximum_supply(&self) -> BalanceOf<T> {
		self.maximum_supply
	}

	/// Helper function to calculate the very next schedule based on the current block number.
	fn next_schedule(n: T::BlockNumber, curve_start: T::BlockNumber, period: T::BlockNumber) -> T::BlockNumber {
		if n >= curve_start {
			n.saturating_sub(curve_start)
				.checked_div(&period)
				.unwrap_or_else(Bounded::max_value)
				.saturating_add(One::one())
				.saturating_mul(period)
				.saturating_add(curve_start)
		} else {
			let schedule = curve_start.saturating_sub(
				curve_start
					.saturating_sub(n)
					.checked_div(&period)
					.unwrap_or_else(Bounded::max_value)
					.saturating_mul(period),
			);
			if n == schedule {
				n.saturating_add(period)
			} else {
				schedule
			}
		}
	}
}

#[frame_support::pallet]
pub mod pallet {
	use super::*;
	use frame_support::dispatch::PostDispatchInfo;
	use frame_support::pallet_prelude::*;
	use frame_system::pallet_prelude::*;

	#[pallet::config]
	pub trait Config: frame_system::Config {
		type Event: From<Event<Self>> + IsType<<Self as frame_system::Config>::Event>;

		type Currency: Currency<Self::AccountId>;

		type PalletId: Get<PalletId>;

		#[pallet::constant]
		type ProtocolFee: Get<Perbill>;
		type ProtocolFeeReceiver: WithAccountId<Self::AccountId>;

		/// Runtime existential deposit
		#[pallet::constant]
		type ExistentialDeposit: Get<BalanceOf<Self>>;

		/// How big a batch can be
		#[pallet::constant]
		type MaxAllocs: Get<u32>;

		type OracleMembers: Contains<Self::AccountId>;

		/// MintCurve acts as an upper bound limiting how much the total token issuance can inflate
		/// over a configured session
		type MintCurve: Get<&'static MintCurve<Self>>;

		/// Provide access to the block number that should be used in mint curve calculations. For
		/// example those who use this pallet for a parachain may decide to use the block creation
		/// pace of the relay chain for timing.
		type BlockNumberProvider: BlockNumberProvider<BlockNumber = Self::BlockNumber>;

		/// Weight information for extrinsics in this pallet.
		type WeightInfo: WeightInfo;
	}

	#[pallet::pallet]
	#[pallet::generate_store(pub(super) trait Store)]
	pub struct Pallet<T>(PhantomData<T>);

<<<<<<< HEAD
	#[pallet::hooks]
	impl<T: Config> Hooks<BlockNumberFor<T>> for Pallet<T> {
		fn on_initialize(_: BlockNumberFor<T>) -> Weight {
			let n = Self::relative_block_number();
			let forced = <NextSessionQuota<T>>::get().is_none();
			Self::checked_calc_session_quota(n, forced)
				.saturating_add(Self::checked_renew_session_quota(n, forced))
				// Storage: Allocations NextSessionQuota (r:1 w:0)
				// Storage: Allocations MintCurveStartingBlock (r:1 w:0)
				.saturating_add(T::DbWeight::get().reads(2))
		}
	}

=======
>>>>>>> b31de4be
	#[pallet::call]
	impl<T: Config> Pallet<T> {
		/// Optimized allocation call, which will batch allocations of various amounts
		/// and destinations and together. This allow us to be much more efficient and thus
		/// increase our chain's capacity in handling these transactions.
		#[pallet::weight(T::WeightInfo::allocate(batch.len().try_into().unwrap_or_else(|_| T::MaxAllocs::get())).saturating_add(T::WeightInfo::checked_update_session_quota()))]
		pub fn batch(
			origin: OriginFor<T>,
			batch: BoundedVec<(T::AccountId, BalanceOf<T>), T::MaxAllocs>,
		) -> DispatchResultWithPostInfo {
			Self::ensure_oracle(origin)?;
			let update_weight = Self::checked_update_session_quota();
			let rewards_len = batch.len().try_into().unwrap_or_else(|_| T::MaxAllocs::get());
			Self::allocate(batch)?;
			let dispatch_info = PostDispatchInfo::from((
				Some(update_weight.saturating_add(T::WeightInfo::allocate(rewards_len))),
				Pays::No,
			));
			Ok(dispatch_info)
		}

		#[pallet::weight(T::WeightInfo::set_curve_starting_block())]
		pub fn set_curve_starting_block(
			origin: OriginFor<T>,
			curve_start: T::BlockNumber,
		) -> DispatchResultWithPostInfo {
			ensure_root(origin)?;
			<MintCurveStartingBlock<T>>::put(curve_start);
			Self::update_session_quota_schedules(curve_start);
			Ok(Pays::No.into())
		}
	}

	#[pallet::error]
	pub enum Error<T> {
		/// Function is restricted to oracles only
		OracleAccessDenied,
		/// We are exceeding the session's limit for rewards
		AllocationExceedsSessionQuota,
		/// Amount is too low and will conflict with the ExistentialDeposit parameter
		DoesNotSatisfyExistentialDeposit,
		/// Batch is empty or no issuance is necessary
		BatchEmpty,
	}

	#[pallet::event]
	#[pallet::generate_deposit(pub(super) fn deposit_event)]
	pub enum Event<T: Config> {
		/// Session quota is renewed at the beginning of a new session
		SessionQuotaRenewed,
		/// Session quota is calculated and this new value will be used from the next session
		SessionQuotaCalculated(BalanceOf<T>),
	}

	#[cfg(not(tarpaulin))]
	#[pallet::storage]
	pub(crate) type StorageVersion<T: Config> = StorageValue<_, Releases, ValueQuery>;

	#[cfg(feature = "runtime-benchmarks")]
	#[pallet::storage]
	#[pallet::getter(fn benchmark_oracles)]
	pub type BenchmarkOracles<T: Config> =
		StorageValue<_, BoundedVec<T::AccountId, benchmarking::MaxMembers>, ValueQuery>;

	/// The transitional allocation quota that is left for the current session.
	///
	/// This will be renewed on a new allocation session
	#[pallet::storage]
	#[pallet::getter(fn session_quota)]
	pub(crate) type SessionQuota<T: Config> = StorageValue<_, BalanceOf<T>, ValueQuery>;

	/// The next session's allocation quota, in other words, the top up that is coming for
	/// `SessionQuota`.
	///
	/// The next session quota is calculated from the targeted max inflation rates for the current
	/// fiscal period and is renewed on a new fiscal period.
	#[pallet::storage]
	#[pallet::getter(fn next_session_quota)]
	pub(crate) type NextSessionQuota<T: Config> = StorageValue<_, BalanceOf<T>, ValueQuery>;

	/// The block in or after which the the session quota should be renewed
	#[pallet::storage]
	#[pallet::getter(fn quota_renew_schedule)]
	pub(crate) type SessionQuotaRenewSchedule<T: Config> = StorageValue<_, T::BlockNumber, ValueQuery>;

	/// The block in or after which the the session quota should be calculated
	#[pallet::storage]
	#[pallet::getter(fn quota_calc_schedule)]
	pub(crate) type SessionQuotaCalculationSchedule<T: Config> = StorageValue<_, T::BlockNumber, ValueQuery>;

	/// The block from which the mint curve should be considered starting its first inflation step
	#[pallet::storage]
	#[pallet::getter(fn mint_curve_starting_block)]
	pub(crate) type MintCurveStartingBlock<T: Config> = StorageValue<_, T::BlockNumber, OptionQuery>;
}

impl<T: Config> Pallet<T> {
	pub fn is_oracle(who: T::AccountId) -> bool {
		#[cfg(feature = "runtime-benchmarks")]
		return T::OracleMembers::contains(&who) || Self::benchmark_oracles().contains(&who);
		#[cfg(not(feature = "runtime-benchmarks"))]
		return T::OracleMembers::contains(&who);
	}

	fn ensure_oracle(origin: T::Origin) -> DispatchResult {
		let sender = ensure_signed(origin)?;
		ensure!(Self::is_oracle(sender), Error::<T>::OracleAccessDenied);
		Ok(())
	}

	fn allocate(batch: BoundedVec<(T::AccountId, BalanceOf<T>), T::MaxAllocs>) -> DispatchResult {
		ensure!(batch.len() > Zero::zero(), Error::<T>::BatchEmpty);

		// sanity checks
		let min_alloc = T::ExistentialDeposit::get().saturating_mul(2u32.into());
		let mut full_issuance: BalanceOf<T> = Zero::zero();
		for (_account, amount) in batch.iter() {
			ensure!(amount >= &min_alloc, Error::<T>::DoesNotSatisfyExistentialDeposit,);

			// overflow, so too many coins to allocate
			full_issuance = full_issuance
				.checked_add(amount)
				.ok_or(Error::<T>::AllocationExceedsSessionQuota)?;
		}

		let session_quota = <SessionQuota<T>>::get();
		ensure!(
			full_issuance <= session_quota,
			Error::<T>::AllocationExceedsSessionQuota
		);

		<SessionQuota<T>>::put(session_quota.saturating_sub(full_issuance));

		// allocate the coins to the proxy account
		T::Currency::resolve_creating(
			&T::PalletId::get().into_account_truncating(),
			T::Currency::issue(full_issuance),
		);

		// send to accounts, unfortunately we need to loop again
		let mut full_protocol: BalanceOf<T> = Zero::zero();
		for (account, amount) in batch.iter().cloned() {
			let amount_for_protocol = T::ProtocolFee::get() * amount;
			let amount_for_grantee = amount.saturating_sub(amount_for_protocol);
			T::Currency::transfer(
				&T::PalletId::get().into_account_truncating(),
				&account,
				amount_for_grantee,
				ExistenceRequirement::KeepAlive,
			)?;
			full_protocol = full_protocol.saturating_add(amount_for_protocol);
		}

		// send protocol fees
		T::Currency::transfer(
			&T::PalletId::get().into_account_truncating(),
			&T::ProtocolFeeReceiver::account_id(),
			full_protocol,
			ExistenceRequirement::AllowDeath,
		)?;

		Ok(())
	}

	/// Use the block number provider and recalculate and/or renew the session quota if it's time
	/// for doing that based on the configured schedules for these actions.
	/// Return the weight of the call.
	fn checked_update_session_quota() -> Weight {
		let n = T::BlockNumberProvider::current_block_number();
		// Storage: ParachainSystem ValidationData (r:1 w:0)
		let read_block_number_weight = T::DbWeight::get().reads(1 as Weight);

		let calc_quota_weight = Self::checked_calc_session_quota(n);
		let renew_quota_weight = Self::checked_renew_session_quota(n);

		read_block_number_weight
			.saturating_add(calc_quota_weight)
			.saturating_add(renew_quota_weight)
	}

	/// Update both the quota renewal and re-calculation schedules based on the given starting block
	/// for the curve.
	fn update_session_quota_schedules(curve_start: T::BlockNumber) {
		let n = T::BlockNumberProvider::current_block_number();
		Self::update_session_quota_calculation_schedule(n, curve_start);
		Self::update_session_quota_renew_schedule(n, curve_start);
	}

	/// Calculate the session quota and update the corresponding storage only once during a fiscal
	/// period.
	/// Return the weight of the call.
	fn checked_calc_session_quota(n: T::BlockNumber) -> Weight {
		if n >= <SessionQuotaCalculationSchedule<T>>::get() {
			let curve_start = Self::curve_start_or(n);
			Self::update_session_quota_calculation_schedule(n, curve_start);
			let session_quota = T::MintCurve::get().calc_session_quota(n, curve_start, T::Currency::total_issuance());
			<NextSessionQuota<T>>::put(session_quota);
			Self::deposit_event(Event::SessionQuotaCalculated(session_quota));
			T::WeightInfo::calc_quota()
		} else {
<<<<<<< HEAD
			T::DbWeight::get().reads(1) // Storage: Balances TotalIssuance (r:1 w:0)
=======
			// Storage: Allocations SessionQuotaCalculationSchedule (r:1 w:0)
			T::DbWeight::get().reads(1 as Weight)
>>>>>>> b31de4be
		}
	}

	/// Renew the session quota and update the corresponding storage only once during a session
	/// period.
	/// Return the weight of the call.
	fn checked_renew_session_quota(n: T::BlockNumber) -> Weight {
		if n >= <SessionQuotaRenewSchedule<T>>::get() {
			let curve_start = Self::curve_start_or(n);
			Self::update_session_quota_renew_schedule(n, curve_start);
			<SessionQuota<T>>::put(<NextSessionQuota<T>>::get());
			Self::deposit_event(Event::SessionQuotaRenewed);
			T::WeightInfo::renew_quota()
		} else {
<<<<<<< HEAD
			Weight::from_ref_time(0)
=======
			// Storage: Allocations SessionQuotaRenewSchedule (r:1 w:0)
			T::DbWeight::get().reads(1 as Weight)
>>>>>>> b31de4be
		}
	}

	/// Update the schedule for calculating the session quota.
	fn update_session_quota_calculation_schedule(n: T::BlockNumber, curve_start: T::BlockNumber) {
		let next_schedule = T::MintCurve::get().next_quota_calc_schedule(n, curve_start);
		<SessionQuotaCalculationSchedule<T>>::put(next_schedule);
	}

	/// Update the schedule for renewing (refilling the bucket) for the session quota.
	fn update_session_quota_renew_schedule(n: T::BlockNumber, curve_start: T::BlockNumber) {
		let next_schedule = T::MintCurve::get().next_quota_renew_schedule(n, curve_start);
		<SessionQuotaRenewSchedule<T>>::put(next_schedule);
	}

	/// Return the mint curve starting block number or if it's not set before return `n` itself
	/// while setting the mint curve starting block to n.
	fn curve_start_or(n: T::BlockNumber) -> T::BlockNumber {
		<MintCurveStartingBlock<T>>::get().unwrap_or_else(|| {
			<MintCurveStartingBlock<T>>::put(n);
			n
		})
	}
}<|MERGE_RESOLUTION|>--- conflicted
+++ resolved
@@ -207,22 +207,6 @@
 	#[pallet::generate_store(pub(super) trait Store)]
 	pub struct Pallet<T>(PhantomData<T>);
 
-<<<<<<< HEAD
-	#[pallet::hooks]
-	impl<T: Config> Hooks<BlockNumberFor<T>> for Pallet<T> {
-		fn on_initialize(_: BlockNumberFor<T>) -> Weight {
-			let n = Self::relative_block_number();
-			let forced = <NextSessionQuota<T>>::get().is_none();
-			Self::checked_calc_session_quota(n, forced)
-				.saturating_add(Self::checked_renew_session_quota(n, forced))
-				// Storage: Allocations NextSessionQuota (r:1 w:0)
-				// Storage: Allocations MintCurveStartingBlock (r:1 w:0)
-				.saturating_add(T::DbWeight::get().reads(2))
-		}
-	}
-
-=======
->>>>>>> b31de4be
 	#[pallet::call]
 	impl<T: Config> Pallet<T> {
 		/// Optimized allocation call, which will batch allocations of various amounts
@@ -393,7 +377,7 @@
 	fn checked_update_session_quota() -> Weight {
 		let n = T::BlockNumberProvider::current_block_number();
 		// Storage: ParachainSystem ValidationData (r:1 w:0)
-		let read_block_number_weight = T::DbWeight::get().reads(1 as Weight);
+		let read_block_number_weight = T::DbWeight::get().reads(1);
 
 		let calc_quota_weight = Self::checked_calc_session_quota(n);
 		let renew_quota_weight = Self::checked_renew_session_quota(n);
@@ -423,12 +407,8 @@
 			Self::deposit_event(Event::SessionQuotaCalculated(session_quota));
 			T::WeightInfo::calc_quota()
 		} else {
-<<<<<<< HEAD
-			T::DbWeight::get().reads(1) // Storage: Balances TotalIssuance (r:1 w:0)
-=======
 			// Storage: Allocations SessionQuotaCalculationSchedule (r:1 w:0)
-			T::DbWeight::get().reads(1 as Weight)
->>>>>>> b31de4be
+			T::DbWeight::get().reads(1)
 		}
 	}
 
@@ -443,12 +423,8 @@
 			Self::deposit_event(Event::SessionQuotaRenewed);
 			T::WeightInfo::renew_quota()
 		} else {
-<<<<<<< HEAD
-			Weight::from_ref_time(0)
-=======
 			// Storage: Allocations SessionQuotaRenewSchedule (r:1 w:0)
-			T::DbWeight::get().reads(1 as Weight)
->>>>>>> b31de4be
+			T::DbWeight::get().reads(1)
 		}
 	}
 
