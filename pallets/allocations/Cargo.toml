--- conflicted
+++ resolved
@@ -17,11 +17,6 @@
   "sp-io/std",
   "sp-runtime/std",
   "sp-std/std",
-<<<<<<< HEAD
-=======
-  "pallet-membership/std",
-  "pallet-emergency-shutdown/std",
->>>>>>> 0c320ec6
 ]
 runtime-benchmarks = [
   "frame-benchmarking",
@@ -47,9 +42,5 @@
 
 [dev-dependencies]
 sp-tracing = { git = "https://github.com/paritytech/substrate", default-features = false , branch = "polkadot-v0.9.20" }
-<<<<<<< HEAD
 sp-core = { git = "https://github.com/paritytech/substrate", default-features = false , branch = "polkadot-v0.9.20" }
-pallet-membership = { git = "https://github.com/paritytech/substrate", default-features = false , branch = "polkadot-v0.9.20" }
-=======
-sp-core = { git = "https://github.com/paritytech/substrate", default-features = false , branch = "polkadot-v0.9.20" }
->>>>>>> 0c320ec6
+pallet-membership = { git = "https://github.com/paritytech/substrate", default-features = false , branch = "polkadot-v0.9.20" }