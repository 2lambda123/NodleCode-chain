/*
 * This file is part of the Nodle Chain distributed at https://github.com/NodleCode/chain
 * Copyright (C) 2020-2022  Nodle International
 *
 * This program is free software: you can redistribute it and/or modify
 * it under the terms of the GNU General Public License as published by
 * the Free Software Foundation, either version 3 of the License, or
 * (at your option) any later version.
 *
 * This program is distributed in the hope that it will be useful,
 * but WITHOUT ANY WARRANTY; without even the implied warranty of
 * MERCHANTABILITY or FITNESS FOR A PARTICULAR PURPOSE.  See the
 * GNU General Public License for more details.
 *
 * You should have received a copy of the GNU General Public License
 * along with this program.  If not, see <http://www.gnu.org/licenses/>.
 */

#![cfg_attr(not(feature = "std"), no_std)]

use frame_support::pallet_prelude::{ensure, Decode, Encode, MaxEncodedLen, PhantomData, RuntimeDebug, TypeInfo};
use frame_support::{
	dispatch::{DispatchInfo, DispatchResult, Dispatchable, GetDispatchInfo, Pays, PostDispatchInfo},
	traits::{
		Currency,
		ExistenceRequirement::{AllowDeath, KeepAlive},
		GetStorageVersion, InstanceFilter, IsSubType, IsType, OriginTrait, ReservableCurrency,
	},
};
use pallet_transaction_payment::OnChargeTransaction;
use sp_io::hashing::blake2_256;
use sp_runtime::{
	traits::{DispatchInfoOf, One, PostDispatchInfoOf, SignedExtension, TrailingZeroInput, Zero},
	transaction_validity::{InvalidTransaction, TransactionValidity, TransactionValidityError, ValidTransaction},
};
use sp_runtime::{FixedPointOperand, Saturating};
use sp_std::{
	fmt::{Debug, Formatter, Result as FmtResult},
	prelude::*,
};
use support::LimitedBalance;

pub use migration::STORAGE_VERSION;
pub use pallet::*;

#[cfg(test)]
mod mock;

#[cfg(test)]
mod tests;

#[cfg(feature = "runtime-benchmarks")]
mod benchmarking;

pub(crate) mod migration;
pub mod weights;
pub use weights::*;

type BalanceOf<T> = <<T as Config>::Currency as Currency<<T as frame_system::Config>::AccountId>>::Balance;
type OnChargeTransactionBalanceOf<T> =
	<<T as pallet_transaction_payment::Config>::OnChargeTransaction as OnChargeTransaction<T>>::Balance;
type LiquidityInfoOf<T> =
	<<T as pallet_transaction_payment::Config>::OnChargeTransaction as OnChargeTransaction<T>>::LiquidityInfo;
type PotDetailsOf<T> = PotDetails<<T as frame_system::Config>::AccountId, <T as Config>::SponsorshipType, BalanceOf<T>>;
type UserDetailsOf<T> = UserDetails<<T as frame_system::Config>::AccountId, BalanceOf<T>>;

/// A pot details a sponsorship and its limits. The remained fee/reserve quota of a pot is not
/// withdrawn from the sponsor. So a valid pot does not guarantee that the sponsor has enough funds
/// to cover the fees/reserves of the sponsored transactions.
#[derive(Clone, Encode, Decode, Eq, PartialEq, RuntimeDebug, Default, TypeInfo, MaxEncodedLen)]
pub struct PotDetails<AccountId, SponsorshipType, Balance: frame_support::traits::tokens::Balance> {
	/// The sponsor of the pot
	///
	/// The fees will be deducted from this account. The reserve funds will be taken from this.
	sponsor: AccountId,
	/// The category of the calls this pot will sponsor for its registered users.
	sponsorship_type: SponsorshipType,
	/// The limit and balance for covering fees of sponsored transactions.
	///
	/// When `fee_quota` reaches its limit, the pot is considered inactive.
	/// Any amount paid as fee is considered a permanent loss.
	fee_quota: LimitedBalance<Balance>,
	/// The limit and balance for covering reserves needed for some of sponsored transactions.
	///
	/// When `reserve_quota` reaches its limit, the pot could still be active but not suitable for
	/// some transactions.
	/// Any amount used as reserve may be returned to the sponsor when unreserved.
	reserve_quota: LimitedBalance<Balance>,
	/// Amount of deposit reserved from the sponsor for this pot.
	deposit: Balance,
}

#[derive(Clone, Encode, Decode, Eq, PartialEq, RuntimeDebug, Default, TypeInfo, MaxEncodedLen)]
pub struct UserDetails<AccountId, Balance: frame_support::traits::tokens::Balance> {
	/// The pure proxy account that is created for the user of a pot.
	///
	/// Same users would have different proxy accounts for different pots.
	proxy: AccountId,
	/// The limit and balance for covering fees of sponsored transactions for this user.
	///
	/// When `fee_quota` reaches its limit, the user is no longer sponsored by the pot.
	fee_quota: LimitedBalance<Balance>,
	/// The limit and balance  for covering existential deposit needed to maintain proxy accounts plus the
	/// fund to be used as a reserve for some of the sponsored transactions of this user.
	///
	/// When `reserve_quota` reaches its limit, the use may still be sponsored for those transactions
	/// which do not require any reserve. Any amount used as reserve will be returned to the sponsor
	/// when unreserved. This is to prevent malicious users from draining sponsor funds.
	reserve_quota: LimitedBalance<Balance>,
	/// Amount of deposit reserved from the sponsor for this user.
	deposit: Balance,
}

#[frame_support::pallet]
pub mod pallet {
	use super::*;
	use frame_support::pallet_prelude::*;
	use frame_system::pallet_prelude::*;
	use scale_info::prelude::boxed::Box;

	#[pallet::pallet]
	#[pallet::storage_version(migration::STORAGE_VERSION)]
	#[pallet::without_storage_info]
	pub struct Pallet<T>(_);

	/// Configure the pallet by specifying the parameters and types on which it depends.
	#[pallet::config]
	pub trait Config: frame_system::Config + pallet_transaction_payment::Config {
		/// Because this pallet emits events, it depends on the runtime's definition of an event.
		type RuntimeEvent: From<Event<Self>> + IsType<<Self as frame_system::Config>::RuntimeEvent>;
		/// The overarching call type.
		type RuntimeCall: Parameter
			+ Dispatchable<RuntimeOrigin = Self::RuntimeOrigin>
			+ GetDispatchInfo
			+ From<frame_system::Call<Self>>
			+ IsSubType<Call<Self>>
			+ IsType<<Self as frame_system::Config>::RuntimeCall>;
		/// The currency mechanism, used for paying for reserves.
		type Currency: ReservableCurrency<Self::AccountId>;
		/// Identifier for the pots.
		type PotId: Member + Parameter + MaxEncodedLen + Copy + From<u32>;
		/// The type for the categories of the calls that could be sponsored.
		/// The instance filter determines whether a given call may be sponsored under this type.
		///
		/// IMPORTANT 1: `Default` must be provided and MUST BE the the *most permissive* value.
		/// IMPORTANT 2: Never sponsor proxy calls or utility calls which allow other calls internally.
		/// This would allow a user to bypass the instance filter or alter the origin of the calls.
		type SponsorshipType: Parameter
			+ Member
			+ Ord
			+ PartialOrd
			+ InstanceFilter<<Self as Config>::RuntimeCall>
			+ MaxEncodedLen
			+ Default;
		/// The deposit that must be reserved form the sponsor per their sponsored user.
		#[pallet::constant]
		type UserDeposit: Get<BalanceOf<Self>>;
		/// The deposit that must be locked in order to create a pot.
		#[pallet::constant]
		type PotDeposit: Get<BalanceOf<Self>>;
		/// Type representing the weight of this pallet
		type WeightInfo: WeightInfo;
	}

	#[pallet::storage]
	/// Details of a pot.
	pub(super) type Pot<T: Config> = StorageMap<_, Blake2_128Concat, T::PotId, PotDetailsOf<T>, OptionQuery>;

	#[pallet::storage]
	/// User details of a pot.
	pub(super) type User<T: Config> =
		StorageDoubleMap<_, Blake2_128Concat, T::PotId, Blake2_128Concat, T::AccountId, UserDetailsOf<T>, OptionQuery>;

	/// Stores the number of individual pots a user is registered for.
	#[pallet::storage]
	pub(super) type UserRegistrationCount<T: Config> = StorageMap<_, Blake2_128Concat, T::AccountId, u32, ValueQuery>;

	/// Stores the migration cursor for the Pot storage. This item will be removed in a subsequent upgrade.
	#[pallet::storage]
	pub(super) type PotMigrationCursor<T: Config> = StorageValue<_, Vec<u8>, OptionQuery>;

	/// Stores the migration cursor for the Pot storage. This item will be removed in a subsequent upgrade.
	#[pallet::storage]
	pub(super) type UserMigrationCursor<T: Config> = StorageValue<_, Vec<u8>, OptionQuery>;

	#[pallet::storage]
	pub(super) type PotUserMigrationPerBlock<T: Config> = StorageValue<_, (u32, u32), OptionQuery>;

	#[pallet::event]
	#[pallet::generate_deposit(pub(super) fn deposit_event)]
	pub enum Event<T: Config> {
		/// Event emitted when a new pot is created.
		PotCreated {
			pot: T::PotId,
			sponsor: T::AccountId,
			sponsorship_type: T::SponsorshipType,
			fee_quota: BalanceOf<T>,
			reserve_quota: BalanceOf<T>,
		},
		/// Event emitted when a pot is removed.
		PotRemoved { pot: T::PotId },
		/// Event emitted when a pot is updated.
		PotUpdated {
			pot: T::PotId,
			fee_quota: BalanceOf<T>,
			reserve_quota: BalanceOf<T>,
		},
		/// Event emitted when a pot is updated.
		PotSponsorshipTypeUpdated {
			pot: T::PotId,
			sponsorship_type: T::SponsorshipType,
		},
		/// Event emitted when user/users are registered indicating the list of them
		UsersRegistered {
			pot: T::PotId,
			users: Vec<T::AccountId>,
			fee_quota: BalanceOf<T>,
			reserve_quota: BalanceOf<T>,
		},
		/// Event emitted when user/users are removed indicating the list of them
		UsersRemoved { pot: T::PotId, users: Vec<T::AccountId> },
		/// Event emitted when fee_quota or reserve_quota or both are updated for the given list
		UsersLimitsUpdated {
			pot: T::PotId,
			users: Vec<T::AccountId>,
			fee_quota: BalanceOf<T>,
			reserve_quota: BalanceOf<T>,
		},
		/// Event emitted when a sponsor_me call has been successful indicating the reserved amount
		Sponsored { paid: BalanceOf<T>, repaid: BalanceOf<T> },
		/// Event emitted when the transaction fee is paid showing the payer and the amount
		TransactionFeePaid { sponsor: T::AccountId, fee: BalanceOf<T> },
	}

	#[pallet::error]
	pub enum Error<T> {
		/// The pot ID is already taken.
		InUse,
		/// The signing account has no permission to do the operation.
		NoPermission,
		/// The pot does not exist.
		PotNotExist,
		/// The user is not registered for the pot.
		UserNotRegistered,
		/// The user is already registered for the pot.
		UserAlreadyRegistered,
		/// The user is not removable due to holding some reserve.
		CannotRemoveProxy,
		/// Logic error: cannot create proxy account for user.
		/// This should never happen.
		CannotCreateProxy,
		/// Balance leak is not allowed during a sponsored call.
		BalanceLeak,
		/// Cannot update the fee limit most likely due to being below the current commitment.
		CannotUpdateFeeLimit,
		/// Cannot update the reserve limit most likely due to being below the current commitment.
		CannotUpdateReserveLimit,
		/// Migration is in progress.
		MigrationInProgress,
	}

	#[pallet::call]
	impl<T: Config> Pallet<T> {
		/// Create a new sponsorship pot and set its limits.
		/// The pot id shouldn't be in use.
		///
		/// Emits `PotCreated(pot)` event when successful.
		#[pallet::call_index(0)]
		#[pallet::weight(T::WeightInfo::create_pot())]
		pub fn create_pot(
			origin: OriginFor<T>,
			pot: T::PotId,
			sponsorship_type: T::SponsorshipType,
			fee_quota: BalanceOf<T>,
			reserve_quota: BalanceOf<T>,
		) -> DispatchResult {
			let who = ensure_signed(origin)?;
			ensure!(!Self::migration_in_progress(), Error::<T>::MigrationInProgress);
			ensure!(!Pot::<T>::contains_key(pot), Error::<T>::InUse);

			T::Currency::reserve(&who, T::PotDeposit::get())?;

			<Pot<T>>::insert(
				pot,
				PotDetailsOf::<T> {
					sponsor: who.clone(),
					sponsorship_type: sponsorship_type.clone(),
					fee_quota: LimitedBalance::with_limit(fee_quota),
					reserve_quota: LimitedBalance::with_limit(reserve_quota),
					deposit: T::PotDeposit::get(),
				},
			);

			Self::deposit_event(Event::PotCreated {
				pot,
				sponsor: who,
				sponsorship_type,
				fee_quota,
				reserve_quota,
			});
			Ok(())
		}

		/// Allows the sponsor to remove the pot they have created themselves.
		/// The pot must not have any users. Users must have been removed prior to this call.
		///
		/// Emits `PotRemoved(pot)` when successful
		#[pallet::call_index(1)]
		#[pallet::weight(T::WeightInfo::remove_pot())]
		pub fn remove_pot(origin: OriginFor<T>, pot: T::PotId) -> DispatchResult {
			let who = ensure_signed(origin)?;
			ensure!(!Self::migration_in_progress(), Error::<T>::MigrationInProgress);
			Pot::<T>::try_mutate(pot, |maybe_pot_details| -> DispatchResult {
				let pot_details = maybe_pot_details.as_mut().ok_or(Error::<T>::InUse)?;
				ensure!(pot_details.sponsor == who, Error::<T>::NoPermission);
				let users = User::<T>::iter_prefix(pot).count();
				ensure!(users == 0, Error::<T>::InUse);
				T::Currency::unreserve(&who, pot_details.deposit);
				*maybe_pot_details = None;
				Ok(())
			})?;
			Self::deposit_event(Event::PotRemoved { pot });
			Ok(())
		}

		/// Register users for a pot and set the same limit for the list of them.
		/// Only pot sponsor can do this.
		///
		/// Emits `UsersRegistered(pot, Vec<T::AccountId>)` with a list of registered when
		/// successful.
		#[pallet::call_index(2)]
		#[pallet::weight(T::WeightInfo::register_users(users.len() as u32))]
		pub fn register_users(
			origin: OriginFor<T>,
			pot: T::PotId,
			users: Vec<T::AccountId>,
			common_fee_quota: BalanceOf<T>,
			common_reserve_quota: BalanceOf<T>,
		) -> DispatchResult {
			let who = ensure_signed(origin)?;
			ensure!(!Self::migration_in_progress(), Error::<T>::MigrationInProgress);
			let pot_details = Pot::<T>::get(pot).ok_or(Error::<T>::PotNotExist)?;
			ensure!(pot_details.sponsor == who, Error::<T>::NoPermission);
			for user in users.clone() {
				ensure!(!User::<T>::contains_key(pot, &user), Error::<T>::UserAlreadyRegistered);
				T::Currency::reserve(&who, T::UserDeposit::get())?;
				UserRegistrationCount::<T>::mutate(&user, |count| {
					if count.is_zero() {
						frame_system::Pallet::<T>::inc_providers(&user);
					}
					count.saturating_inc();
				});
				let proxy = Self::pure_account(&user, &pot).ok_or(Error::<T>::CannotCreateProxy)?;
				frame_system::Pallet::<T>::inc_providers(&proxy);
				<User<T>>::insert(
					pot,
					user,
					UserDetailsOf::<T> {
						proxy,
						fee_quota: LimitedBalance::with_limit(common_fee_quota),
						reserve_quota: LimitedBalance::with_limit(common_reserve_quota),
						deposit: T::UserDeposit::get(),
					},
				);
			}
			Self::deposit_event(Event::UsersRegistered {
				pot,
				users,
				fee_quota: common_fee_quota,
				reserve_quota: common_reserve_quota,
			});
			Ok(())
		}

		/// Remove users from a pot.
		/// Only pot sponsor can do this.
		/// None of the specified users must have any reserved balance in their proxy accounts.
		/// User must be registered to be removable.
		/// Users receive the free balance in their proxy account back into their own accounts when
		/// they are removed.
		///
		/// Emits `UsersRemoved(pot, Vec<T::AccountId>)` with a list of those removed when
		/// successful.
		#[pallet::call_index(3)]
		#[pallet::weight(T::WeightInfo::remove_users(users.len() as u32))]
		pub fn remove_users(origin: OriginFor<T>, pot: T::PotId, users: Vec<T::AccountId>) -> DispatchResult {
			let who = ensure_signed(origin)?;
			ensure!(!Self::migration_in_progress(), Error::<T>::MigrationInProgress);
			let mut pot_details = Pot::<T>::get(pot).ok_or(Error::<T>::PotNotExist)?;
			ensure!(pot_details.sponsor == who, Error::<T>::NoPermission);
			for user in users.clone() {
				let user_details = User::<T>::get(pot, &user).ok_or(Error::<T>::UserNotRegistered)?;
				let repaid = Self::settle_user_accounts(
					&pot_details.sponsor,
					&user,
					&user_details.proxy,
					user_details.reserve_quota.balance(),
				)?;
				pot_details.reserve_quota.saturating_sub(repaid);
				UserRegistrationCount::<T>::mutate(&user, |count| {
					if count.is_one() {
						let _ = frame_system::Pallet::<T>::dec_providers(&user);
					}
					count.saturating_dec();
				});
				T::Currency::unreserve(&who, user_details.deposit);
				<User<T>>::remove(pot, user);
			}
			<Pot<T>>::insert(pot, pot_details);
			Self::deposit_event(Event::UsersRemoved { pot, users });
			Ok(())
		}

		/// Sponsor me for the given call from the specified pot.
		/// The caller must be registered for the pot.
		/// The call must be consistent with the pot's sponsorship type.
		///
		/// Returns Error if the pot doesn't exist or the user is not registered for the pot or if
		/// their call is not matching the sponsorship type in which case the error would be
		/// `frame_system::Error::CallFiltered`. Also returns error if the call itself should fail
		/// for any reason related to either the call or the available fund for the user.
		/// In this case the actual error will be depending on the call itself.  
		/// Regardless of the sponsorship type, users are not allowed to dispatch calls that would
		/// leak fund from their proxy account. If they try to do so they will get
		/// `Error::BalanceLeak`. For example they cannot transfer fund to another account even if
		/// the sponsorship type allows `Balances` calls.
		///
		/// Emits `Sponsored {paid, repaid}` when successful. The `paid` is the amount initially
		/// transferred to the proxy account of the user by the sponsor. The `repaid` is the amount
		/// repaid to the sponsor after the call has been successfully executed.
		/// Please note `repaid` can be bigger than `paid` if for any reason the user is able to
		/// partially or fully pay back their previous debt to the sponsor too.
		/// Also the `paid` might be less than what the limit for the user allows if the user can
		/// support themselves partially or fully based on their free balance in their proxy account
		/// . Finally, the `paid` is limited by the remaining reserve quota for the pot too.
		///
		/// Note: The addition of `T::DbWeight::get().reads_writes(2, 2)` to the weight is to account
		/// for the reads and writes of the `pot_details` and `user_details` storage items which
		/// are needed during pre and post dispatching this call.
		#[pallet::call_index(4)]
		#[pallet::weight({
		let dispatch_info = call.get_dispatch_info();
		(dispatch_info.weight + < T as Config >::WeightInfo::pre_sponsor() + < T as Config >::WeightInfo::post_sponsor() + T::DbWeight::get().reads_writes(2, 2), dispatch_info.class, Pays::No)
		})]
		pub fn sponsor_for(
			origin: OriginFor<T>,
			pot: T::PotId,
			call: Box<<T as Config>::RuntimeCall>,
		) -> DispatchResultWithPostInfo {
			let who = ensure_signed(origin)?;
			ensure!(!Self::migration_in_progress(), Error::<T>::MigrationInProgress);

			let preps = Self::pre_sponsor_for(who.clone(), pot)?;

			call.dispatch(preps.proxy_origin).map_err(|e| e.error)?;

			Self::post_sponsor_for(
				who,
				pot,
				preps.pot_details,
				preps.user_details,
				preps.paid,
				preps.proxy_balance,
			)?;

			Ok(().into())
		}

		/// Update the pot details. Only the sponsor can do this. If the sponsor is lowering their
		/// support, it can work only if the corresponding fee or reserve balance has enough
		/// available margin. In other words, the sponsor cannot lower the limit for the fee below
		/// what users have already taken from the pot. Similarly, the sponsor cannot lower the
		/// reserve below what the users have already borrowed.
		#[pallet::call_index(5)]
		#[pallet::weight(< T as Config >::WeightInfo::update_pot_limits())]
		pub fn update_pot_limits(
			origin: OriginFor<T>,
			pot: T::PotId,
			new_fee_quota: BalanceOf<T>,
			new_reserve_quota: BalanceOf<T>,
		) -> DispatchResult {
			let who = ensure_signed(origin)?;
			ensure!(!Self::migration_in_progress(), Error::<T>::MigrationInProgress);
			let mut pot_details = Pot::<T>::get(pot).ok_or(Error::<T>::PotNotExist)?;
			ensure!(pot_details.sponsor == who, Error::<T>::NoPermission);

			pot_details
				.fee_quota
				.update_limit(new_fee_quota)
				.map_err(|_| Error::<T>::CannotUpdateFeeLimit)?;
			pot_details
				.reserve_quota
				.update_limit(new_reserve_quota)
				.map_err(|_| Error::<T>::CannotUpdateReserveLimit)?;

			<Pot<T>>::insert(pot, pot_details);
			Self::deposit_event(Event::PotUpdated {
				pot,
				fee_quota: new_fee_quota,
				reserve_quota: new_reserve_quota,
			});
			Ok(())
		}

		/// Update limits for a number of users in a single call. Only the sponsor can do this. If
		/// the sponsor is lowering their support, it can work only if the corresponding fee or
		/// reserve balance of all those users have enough available margin.
		#[pallet::call_index(6)]
		#[pallet::weight(< T as Config >::WeightInfo::update_users_limits(users.len() as u32))]
		pub fn update_users_limits(
			origin: OriginFor<T>,
			pot: T::PotId,
			new_fee_quota: BalanceOf<T>,
			new_reserve_quota: BalanceOf<T>,
			users: Vec<T::AccountId>,
		) -> DispatchResult {
			let who = ensure_signed(origin)?;
			ensure!(!Self::migration_in_progress(), Error::<T>::MigrationInProgress);
			let pot_details = Pot::<T>::get(pot).ok_or(Error::<T>::PotNotExist)?;
			ensure!(pot_details.sponsor == who, Error::<T>::NoPermission);

			for user in &users {
				let mut user_details = User::<T>::get(pot, user).ok_or(Error::<T>::UserNotRegistered)?;
				user_details
					.fee_quota
					.update_limit(new_fee_quota)
					.map_err(|_| Error::<T>::CannotUpdateFeeLimit)?;
				user_details
					.reserve_quota
					.update_limit(new_reserve_quota)
					.map_err(|_| Error::<T>::CannotUpdateReserveLimit)?;
				<User<T>>::insert(pot, user, user_details);
			}

			<Pot<T>>::insert(pot, pot_details);
			Self::deposit_event(Event::UsersLimitsUpdated {
				pot,
				users,
				fee_quota: new_fee_quota,
				reserve_quota: new_reserve_quota,
			});
			Ok(())
		}

		/// Update the pot's sponsorship type. Only the sponsor can do this.
		/// Emits `PotSponsorshipTypeUpdated` event when successful.
		#[pallet::call_index(7)]
		#[pallet::weight(< T as Config >::WeightInfo::update_sponsorship_type())]
		pub fn update_sponsorship_type(
			origin: OriginFor<T>,
			pot: T::PotId,
			sponsorship_type: T::SponsorshipType,
		) -> DispatchResult {
			let who = ensure_signed(origin)?;

			Pot::<T>::try_mutate(pot, |maybe_pot_details| -> DispatchResult {
				let pot_details = maybe_pot_details.as_mut().ok_or(Error::<T>::PotNotExist)?;
				ensure!(pot_details.sponsor == who, Error::<T>::NoPermission);
				pot_details.sponsorship_type = sponsorship_type.clone();
				Ok(())
			})?;

			Self::deposit_event(Event::PotSponsorshipTypeUpdated { pot, sponsorship_type });
			Ok(())
		}
	}
	#[pallet::hooks]
	impl<T: Config> Hooks<BlockNumberFor<T>> for Pallet<T> {
<<<<<<< HEAD
		fn on_initialize(_n: BlockNumberFor<T>) -> Weight {
			// NOTE: the following consts should be adjusted according to a safe weight limit which
			// should be way below the total block weight limit.
			const MAX_POTS_TO_MIGRATE: usize = 200;
			const MAX_USERS_TO_MIGRATE: usize = 100;
			migration::v0::migrate_partially::<T>(MAX_POTS_TO_MIGRATE, MAX_USERS_TO_MIGRATE)
=======
		fn on_initialize(_n: T::BlockNumber) -> Weight {
			if let Some((max_pots, max_users)) = PotUserMigrationPerBlock::<T>::get() {
				migration::v0::migrate_limited::<T>(max_pots as usize, max_users as usize)
			} else {
				T::DbWeight::get().reads(1)
			}
>>>>>>> 563a586f
		}

		fn on_runtime_upgrade() -> Weight {
			migration::on_runtime_upgrade::<T>()
		}

		#[cfg(feature = "try-runtime")]
		fn pre_upgrade() -> Result<Vec<u8>, &'static str> {
			migration::pre_upgrade::<T>()
		}

		#[cfg(feature = "try-runtime")]
		fn post_upgrade(_state: Vec<u8>) -> Result<(), &'static str> {
			migration::post_upgrade::<T>(_state)
		}
	}
}

/// The pre-sponsor call preps are the details returned from `pre_sponsor_for` that are needed
/// in `post_sponsor_for`.
struct SponsorCallPreps<T: Config> {
	/// The pot details.
	pot_details: PotDetailsOf<T>,
	/// The user details.
	user_details: UserDetailsOf<T>,
	/// The proxy origin after the right filter is installed for it.
	proxy_origin: <T as frame_system::Config>::RuntimeOrigin,
	/// The amount paid by the sponsor to be used as reserve.
	paid: BalanceOf<T>,
	/// The total balance of the user's proxy account after the sponsor has paid.
	proxy_balance: BalanceOf<T>,
}

impl<T: Config> Pallet<T> {
	/// Calculate the address of a pure account.
	///
	/// A single user will always have the same proxy address for the same pot.
	///
	/// - `who`: The spawner account.
	/// - `pot_id`: The pot id this proxy is created for.
	fn pure_account(who: &T::AccountId, pot_id: &T::PotId) -> Option<T::AccountId> {
		let entropy = (b"modlsp/sponsorship", who, pot_id).using_encoded(blake2_256);
		Decode::decode(&mut TrailingZeroInput::new(entropy.as_ref())).ok()
	}
	/// Transfer the left over balance from proxy to user and sponsor based on the given owing.
	/// Let the account die afterwards.
	///
	/// Returns `Ok(repay)` if the proxy is removed successfully. `repay` is the amount repaid to
	/// the sponsor.
	fn settle_user_accounts(
		sponsor: &T::AccountId,
		user: &T::AccountId,
		proxy: &T::AccountId,
		owing: BalanceOf<T>,
	) -> Result<BalanceOf<T>, sp_runtime::DispatchError> {
		ensure!(
			T::Currency::reserved_balance(proxy) == Zero::zero(),
			Error::<T>::CannotRemoveProxy
		);
		let proxy_free_balance = T::Currency::free_balance(proxy);
		let repay = proxy_free_balance.min(owing);
		T::Currency::transfer(proxy, sponsor, repay, AllowDeath)?;
		T::Currency::transfer(proxy, user, proxy_free_balance.saturating_sub(repay), AllowDeath)?;
		frame_system::Pallet::<T>::dec_providers(proxy)?;
		Ok(repay)
	}

	fn pre_sponsor_for(who: T::AccountId, pot: T::PotId) -> Result<SponsorCallPreps<T>, sp_runtime::DispatchError> {
		let mut pot_details = Pot::<T>::get(pot).ok_or(Error::<T>::PotNotExist)?;
		let mut user_details = User::<T>::get(pot, &who).ok_or(Error::<T>::UserNotRegistered)?;
		let mut proxy_origin: T::RuntimeOrigin = frame_system::RawOrigin::Signed(user_details.proxy.clone()).into();
		let sponsorship = pot_details.sponsorship_type.clone();

		proxy_origin.add_filter(move |c: &<T as frame_system::Config>::RuntimeCall| {
			let c = <T as Config>::RuntimeCall::from_ref(c);
			sponsorship.filter(c)
		});

		let fund_for_reserve = user_details
			.reserve_quota
			.available_margin()
			.min(pot_details.reserve_quota.available_margin());
		let paid = user_details
			.reserve_quota
			.limit()
			.saturating_sub(T::Currency::free_balance(&user_details.proxy))
			.min(fund_for_reserve);
		T::Currency::transfer(&pot_details.sponsor, &user_details.proxy, paid, KeepAlive)?;
		pot_details.reserve_quota.saturating_add(paid);
		user_details.reserve_quota.saturating_add(paid);

		let proxy_balance = T::Currency::total_balance(&user_details.proxy);
		Ok(SponsorCallPreps {
			pot_details,
			user_details,
			proxy_origin,
			paid,
			proxy_balance,
		})
	}

	fn post_sponsor_for(
		who: T::AccountId,
		pot: T::PotId,
		mut pot_details: PotDetailsOf<T>,
		mut user_details: UserDetailsOf<T>,
		paid: BalanceOf<T>,
		proxy_balance: BalanceOf<T>,
	) -> Result<(), sp_runtime::DispatchError> {
		let new_proxy_balance = T::Currency::total_balance(&user_details.proxy);
		ensure!(new_proxy_balance >= proxy_balance, Error::<T>::BalanceLeak);

		let repayable = T::Currency::free_balance(&user_details.proxy).saturating_sub(T::Currency::minimum_balance());
		let repaid = repayable.min(user_details.reserve_quota.balance());
		T::Currency::transfer(&user_details.proxy, &pot_details.sponsor, repaid, KeepAlive)?;

		user_details.reserve_quota.saturating_sub(repaid);
		pot_details.reserve_quota.saturating_sub(repaid);

		Pot::<T>::insert(pot, pot_details);
		User::<T>::insert(pot, &who, user_details);

		Self::deposit_event(Event::Sponsored { paid, repaid });
		Ok(())
	}

	fn migration_in_progress() -> bool {
		Self::on_chain_storage_version() < Self::current_storage_version()
	}
}

/// Require the sponsor to pay for their transactors.
#[derive(Encode, Decode, Clone, Eq, PartialEq, TypeInfo)]
#[scale_info(skip_type_params(T))]
pub struct ChargeSponsor<T: Config>(PhantomData<BalanceOf<T>>);

impl<T: Config> Debug for ChargeSponsor<T> {
	#[cfg(feature = "std")]
	fn fmt(&self, f: &mut Formatter) -> FmtResult {
		write!(f, "ChargeTransactionPayment<{:?}>", self.0)
	}
	#[cfg(not(feature = "std"))]
	fn fmt(&self, _: &mut Formatter) -> FmtResult {
		Ok(())
	}
}

pub struct PreDispatchSponsorCallData<T: Config> {
	pot: T::PotId,
	pot_details: PotDetailsOf<T>,
	user: T::AccountId,
	user_details: UserDetailsOf<T>,
	fee_imbalance: LiquidityInfoOf<T>,
}
pub type Pre<T> = Option<PreDispatchSponsorCallData<T>>;

impl<T: Config> ChargeSponsor<T>
where
	BalanceOf<T>: IsType<OnChargeTransactionBalanceOf<T>>,
	OnChargeTransactionBalanceOf<T>: FixedPointOperand,
	<T as frame_system::Config>::RuntimeCall: Dispatchable<Info = DispatchInfo, PostInfo = PostDispatchInfo>,
	<T as Config>::RuntimeCall: Dispatchable<Info = DispatchInfo, PostInfo = PostDispatchInfo>,
{
	fn validate_sponsor_call(
		user: &T::AccountId,
		call: &<T as Config>::RuntimeCall,
		info: &DispatchInfoOf<<T as Config>::RuntimeCall>,
		len: usize,
	) -> Result<Pre<T>, TransactionValidityError> {
		match call.is_sub_type() {
			Some(Call::sponsor_for { pot, .. }) => {
				let pot_details = Pot::<T>::get(pot).ok_or(InvalidTransaction::Call)?;
				let user_details = User::<T>::get(pot, user).ok_or(InvalidTransaction::BadSigner)?;

				let mut info = *info;
				info.pays_fee = Pays::Yes;
				let fee = pallet_transaction_payment::Pallet::<T>::compute_fee(len as u32, &info, Zero::zero());
				let available_fee_margin = pot_details
					.fee_quota
					.available_margin()
					.min(user_details.fee_quota.available_margin());
				if available_fee_margin.into_ref() < &fee {
					Err(TransactionValidityError::Invalid(InvalidTransaction::Payment))?
				}

				let fee_imbalance = <T as pallet_transaction_payment::Config>::OnChargeTransaction::withdraw_fee(
					&pot_details.sponsor,
					call.into_ref(),
					&info,
					fee,
					Zero::zero(),
				)
				.map_err(|_| InvalidTransaction::Payment)?;

				Ok(Some(PreDispatchSponsorCallData {
					pot: *pot,
					pot_details,
					user: user.clone(),
					user_details,
					fee_imbalance,
				}))
			}
			_ => Ok(None),
		}
	}
}

impl<T: Config> Default for ChargeSponsor<T> {
	fn default() -> Self {
		Self(PhantomData)
	}
}

impl<T: Config> SignedExtension for ChargeSponsor<T>
where
	BalanceOf<T>: Send + Sync + IsType<OnChargeTransactionBalanceOf<T>>,
	OnChargeTransactionBalanceOf<T>: FixedPointOperand,
	<T as frame_system::Config>::RuntimeCall: Dispatchable<Info = DispatchInfo, PostInfo = PostDispatchInfo>,
	<T as Config>::RuntimeCall: Dispatchable<Info = DispatchInfo, PostInfo = PostDispatchInfo>,
{
	const IDENTIFIER: &'static str = "ChargeSponsor";
	type AccountId = T::AccountId;
	type Call = <T as Config>::RuntimeCall;
	type AdditionalSigned = ();
	type Pre = Pre<T>;
	fn additional_signed(&self) -> Result<(), TransactionValidityError> {
		Ok(())
	}

	fn validate(
		&self,
		who: &Self::AccountId,
		call: &Self::Call,
		info: &DispatchInfoOf<Self::Call>,
		len: usize,
	) -> TransactionValidity {
		Self::validate_sponsor_call(who, call, info, len).map(|_| Ok(ValidTransaction::default()))?
	}

	fn pre_dispatch(
		self,
		who: &Self::AccountId,
		call: &Self::Call,
		info: &DispatchInfoOf<Self::Call>,
		len: usize,
	) -> Result<Self::Pre, TransactionValidityError> {
		Self::validate_sponsor_call(who, call, info, len)
	}

	fn post_dispatch(
		maybe_pre: Option<Self::Pre>,
		info: &DispatchInfoOf<Self::Call>,
		post_info: &PostDispatchInfoOf<Self::Call>,
		len: usize,
		_result: &DispatchResult,
	) -> Result<(), TransactionValidityError> {
		if let Some(Some(PreDispatchSponsorCallData {
			pot,
			mut pot_details,
			user,
			mut user_details,
			fee_imbalance,
		})) = maybe_pre
		{
			let mut info = *info;
			info.pays_fee = Pays::Yes;
			let actual_fee =
				pallet_transaction_payment::Pallet::<T>::compute_actual_fee(len as u32, &info, post_info, Zero::zero());
			<T as pallet_transaction_payment::Config>::OnChargeTransaction::correct_and_deposit_fee(
				&pot_details.sponsor,
				&info,
				post_info,
				actual_fee,
				Zero::zero(),
				fee_imbalance,
			)?;
			let actual_fee = *<BalanceOf<T> as IsType<OnChargeTransactionBalanceOf<T>>>::from_ref(&actual_fee);

			pot_details
				.fee_quota
				.add(actual_fee)
				.map_err(|_| InvalidTransaction::Payment)?;
			user_details
				.fee_quota
				.add(actual_fee)
				.map_err(|_| InvalidTransaction::Payment)?;

			Pot::<T>::try_mutate(pot, |maybe_pot_details| -> DispatchResult {
				let pot_details_to_overwrite = maybe_pot_details.as_mut().ok_or(Error::<T>::PotNotExist)?;
				pot_details_to_overwrite.fee_quota = pot_details.fee_quota.clone();
				Ok(())
			})
			.map_err(|_| InvalidTransaction::Call)?;
			User::<T>::try_mutate(pot, &user, |maybe_user_details| -> DispatchResult {
				let user_details_to_overwrite = maybe_user_details.as_mut().ok_or(Error::<T>::UserNotRegistered)?;
				user_details_to_overwrite.fee_quota = user_details.fee_quota.clone();
				Ok(())
			})
			.map_err(|_| InvalidTransaction::Call)?;

			Pallet::<T>::deposit_event(Event::<T>::TransactionFeePaid {
				sponsor: pot_details.sponsor,
				fee: actual_fee,
			});
		}
		Ok(())
	}
}<|MERGE_RESOLUTION|>--- conflicted
+++ resolved
@@ -566,21 +566,12 @@
 	}
 	#[pallet::hooks]
 	impl<T: Config> Hooks<BlockNumberFor<T>> for Pallet<T> {
-<<<<<<< HEAD
-		fn on_initialize(_n: BlockNumberFor<T>) -> Weight {
-			// NOTE: the following consts should be adjusted according to a safe weight limit which
-			// should be way below the total block weight limit.
-			const MAX_POTS_TO_MIGRATE: usize = 200;
-			const MAX_USERS_TO_MIGRATE: usize = 100;
-			migration::v0::migrate_partially::<T>(MAX_POTS_TO_MIGRATE, MAX_USERS_TO_MIGRATE)
-=======
 		fn on_initialize(_n: T::BlockNumber) -> Weight {
 			if let Some((max_pots, max_users)) = PotUserMigrationPerBlock::<T>::get() {
 				migration::v0::migrate_limited::<T>(max_pots as usize, max_users as usize)
 			} else {
 				T::DbWeight::get().reads(1)
 			}
->>>>>>> 563a586f
 		}
 
 		fn on_runtime_upgrade() -> Weight {
