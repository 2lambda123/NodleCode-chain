--- conflicted
+++ resolved
@@ -300,10 +300,6 @@
 
 				T::Currency::resolve_creating(who, T::Currency::issue(total_grants));
 				T::Currency::set_lock(VESTING_LOCK_ID, who, total_grants, WithdrawReasons::all());
-<<<<<<< HEAD
-
-=======
->>>>>>> 5b940b27
 				<VestingSchedules<T>>::insert(who, vesting_schedule);
 			});
 		}
