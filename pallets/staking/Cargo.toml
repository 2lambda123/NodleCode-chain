--- conflicted
+++ resolved
@@ -51,19 +51,10 @@
 sp-staking = { git = "https://github.com/paritytech/substrate", default-features = false , branch = "polkadot-v0.9.17" }
 
 [dev-dependencies]
-<<<<<<< HEAD
 sp-core = { git = "https://github.com/paritytech/substrate", default-features = false , branch = "polkadot-v0.9.17" }
 sp-io = { git = "https://github.com/paritytech/substrate", default-features = false , branch = "polkadot-v0.9.17" }
 sp-tracing = { git = "https://github.com/paritytech/substrate", default-features = false , branch = "polkadot-v0.9.17" }
 pallet-timestamp = { git = "https://github.com/paritytech/substrate", default-features = false , branch = "polkadot-v0.9.17" }
 substrate-test-utils = { git = "https://github.com/paritytech/substrate", default-features = false , branch = "polkadot-v0.9.17" }
 pallet-poa = { default-features = false, path = "../poa" }
-=======
-sp-core = { git = "https://github.com/paritytech/substrate", default-features = false , branch = "polkadot-v0.9.13" }
-sp-io = { git = "https://github.com/paritytech/substrate", default-features = false , branch = "polkadot-v0.9.13" }
-sp-tracing = { git = "https://github.com/paritytech/substrate", default-features = false , branch = "polkadot-v0.9.13" }
-pallet-timestamp = { git = "https://github.com/paritytech/substrate", default-features = false , branch = "polkadot-v0.9.13" }
-substrate-test-utils = { git = "https://github.com/paritytech/substrate", default-features = false , branch = "polkadot-v0.9.13" }
-pallet-poa = { default-features = false, path = "../poa" }
-pallet-reserve = { default-features = false, path = "../reserve" }
->>>>>>> 9ef4c63c
+pallet-reserve = { default-features = false, path = "../reserve" }