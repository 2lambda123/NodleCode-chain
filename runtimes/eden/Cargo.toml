--- conflicted
+++ resolved
@@ -111,65 +111,7 @@
 scale-info = { version = "2.0.1", default-features = false, features = [
   "derive",
 ] }
-<<<<<<< HEAD
 lazy_static = {version = "1.4.0", default-features = false, features = ["spin_no_std"] }
-frame-benchmarking = { git = "https://github.com/paritytech/substrate", default-features = false, optional = true, branch = "polkadot-v0.9.27" }
-frame-system-benchmarking = { git = "https://github.com/paritytech/substrate", default-features = false, optional = true, branch = "polkadot-v0.9.27" }
-frame-executive = { git = "https://github.com/paritytech/substrate", default-features = false, branch = "polkadot-v0.9.27" }
-frame-support = { git = "https://github.com/paritytech/substrate", default-features = false, branch = "polkadot-v0.9.27" }
-frame-system = { git = "https://github.com/paritytech/substrate", default-features = false, branch = "polkadot-v0.9.27" }
-frame-system-rpc-runtime-api = { git = "https://github.com/paritytech/substrate", default-features = false, branch = "polkadot-v0.9.27" }
-pallet-authority-discovery = { git = "https://github.com/paritytech/substrate", default-features = false, branch = "polkadot-v0.9.27" }
-pallet-authorship = { git = "https://github.com/paritytech/substrate", default-features = false, branch = "polkadot-v0.9.27" }
-pallet-balances = { git = "https://github.com/paritytech/substrate", default-features = false, branch = "polkadot-v0.9.27" }
-pallet-collective = { git = "https://github.com/paritytech/substrate", default-features = false, branch = "polkadot-v0.9.27" }
-pallet-im-online = { git = "https://github.com/paritytech/substrate", default-features = false, branch = "polkadot-v0.9.27" }
-pallet-membership = { git = "https://github.com/paritytech/substrate", default-features = false, branch = "polkadot-v0.9.27" }
-pallet-multisig = { git = "https://github.com/paritytech/substrate", default-features = false, branch = "polkadot-v0.9.27" }
-pallet-offences = { git = "https://github.com/paritytech/substrate", default-features = false, branch = "polkadot-v0.9.27" }
-pallet-randomness-collective-flip = { git = "https://github.com/paritytech/substrate", default-features = false, branch = "polkadot-v0.9.27" }
-pallet-scheduler = { git = "https://github.com/paritytech/substrate", default-features = false, branch = "polkadot-v0.9.27" }
-pallet-preimage = { git = "https://github.com/paritytech/substrate", default-features = false, branch = "polkadot-v0.9.27" }
-pallet-session = { git = "https://github.com/paritytech/substrate", default-features = false, branch = "polkadot-v0.9.27" }
-pallet-timestamp = { git = "https://github.com/paritytech/substrate", default-features = false, branch = "polkadot-v0.9.27" }
-pallet-transaction-payment = { git = "https://github.com/paritytech/substrate", default-features = false, branch = "polkadot-v0.9.27" }
-pallet-transaction-payment-rpc-runtime-api = { git = "https://github.com/paritytech/substrate", default-features = false, branch = "polkadot-v0.9.27" }
-pallet-uniques = { git = "https://github.com/paritytech/substrate", default-features = false, branch = "polkadot-v0.9.27" }
-pallet-utility = { git = "https://github.com/paritytech/substrate", default-features = false, branch = "polkadot-v0.9.27" }
-pallet-aura = { git = "https://github.com/paritytech/substrate.git", default-features = false, branch = "polkadot-v0.9.27" }
-#pallet-xcm = { git = "https://github.com/paritytech/polkadot.git", default-features = false, branch = "release-v0.9.27" }
-polkadot-parachain = { git = "https://github.com/paritytech/polkadot.git", default-features = false, branch = "release-v0.9.27" }
-polkadot-runtime-common = { git = "https://github.com/paritytech/polkadot.git", default-features = false, branch = "release-v0.9.27" }
-xcm = { git = "https://github.com/paritytech/polkadot.git", default-features = false, branch = "release-v0.9.27" }
-xcm-builder = { git = "https://github.com/paritytech/polkadot.git", default-features = false, branch = "release-v0.9.27" }
-xcm-executor = { git = "https://github.com/paritytech/polkadot.git", default-features = false, branch = "release-v0.9.27" }
-cumulus-pallet-aura-ext = { git = "https://github.com/paritytech/cumulus.git", default-features = false, branch = "polkadot-v0.9.27" }
-cumulus-pallet-dmp-queue = { git = "https://github.com/paritytech/cumulus.git", default-features = false, branch = "polkadot-v0.9.27" }
-cumulus-pallet-parachain-system = { git = "https://github.com/paritytech/cumulus.git", default-features = false, branch = "polkadot-v0.9.27" }
-cumulus-pallet-xcm = { git = "https://github.com/paritytech/cumulus.git", default-features = false, branch = "polkadot-v0.9.27" }
-#cumulus-pallet-xcmp-queue = { git = "https://github.com/paritytech/cumulus.git", default-features = false, branch = "polkadot-v0.9.27" }
-cumulus-primitives-core = { git = "https://github.com/paritytech/cumulus.git", default-features = false, branch = "polkadot-v0.9.27" }
-cumulus-primitives-timestamp = { git = "https://github.com/paritytech/cumulus.git", default-features = false, branch = "polkadot-v0.9.27" }
-cumulus-primitives-utility = { git = "https://github.com/paritytech/cumulus.git", default-features = false, branch = "polkadot-v0.9.27" }
-parachain-info = { git = "https://github.com/paritytech/cumulus.git", default-features = false, branch = "polkadot-v0.9.27" }
-sp-api = { git = "https://github.com/paritytech/substrate", default-features = false, branch = "polkadot-v0.9.27" }
-sp-application-crypto = { git = "https://github.com/paritytech/substrate", default-features = false, branch = "polkadot-v0.9.27" }
-sp-consensus-babe = { git = "https://github.com/paritytech/substrate", default-features = false, branch = "polkadot-v0.9.27" }
-sp-block-builder = { git = "https://github.com/paritytech/substrate", default-features = false, branch = "polkadot-v0.9.27" }
-sp-core = { git = "https://github.com/paritytech/substrate", default-features = false, branch = "polkadot-v0.9.27" }
-sp-inherents = { git = "https://github.com/paritytech/substrate", default-features = false, branch = "polkadot-v0.9.27" }
-sp-io = { git = "https://github.com/paritytech/substrate", default-features = false, branch = "polkadot-v0.9.27" }
-sp-offchain = { git = "https://github.com/paritytech/substrate", default-features = false, branch = "polkadot-v0.9.27" }
-sp-runtime = { git = "https://github.com/paritytech/substrate", default-features = false, branch = "polkadot-v0.9.27" }
-sp-session = { git = "https://github.com/paritytech/substrate", default-features = false, branch = "polkadot-v0.9.27" }
-sp-staking = { git = "https://github.com/paritytech/substrate", default-features = false, branch = "polkadot-v0.9.27" }
-sp-std = { git = "https://github.com/paritytech/substrate", default-features = false, branch = "polkadot-v0.9.27" }
-sp-transaction-pool = { git = "https://github.com/paritytech/substrate", default-features = false, branch = "polkadot-v0.9.27" }
-sp-version = { git = "https://github.com/paritytech/substrate", default-features = false, branch = "polkadot-v0.9.27" }
-sp-npos-elections = { git = "https://github.com/paritytech/substrate", default-features = false, branch = "polkadot-v0.9.27" }
-sp-consensus-aura = { git = "https://github.com/paritytech/substrate.git", default-features = false, branch = "polkadot-v0.9.27" }
-frame-try-runtime = { git = "https://github.com/paritytech/substrate", default-features = false, branch = "polkadot-v0.9.27", optional = true }
-=======
 frame-benchmarking = { git = "https://github.com/paritytech/substrate", default-features = false, optional = true, branch = "polkadot-v0.9.28" }
 frame-system-benchmarking = { git = "https://github.com/paritytech/substrate", default-features = false, optional = true, branch = "polkadot-v0.9.28" }
 frame-executive = { git = "https://github.com/paritytech/substrate", default-features = false, branch = "polkadot-v0.9.28" }
@@ -226,7 +168,6 @@
 sp-npos-elections = { git = "https://github.com/paritytech/substrate", default-features = false, branch = "polkadot-v0.9.28" }
 sp-consensus-aura = { git = "https://github.com/paritytech/substrate.git", default-features = false, branch = "polkadot-v0.9.28" }
 frame-try-runtime = { git = "https://github.com/paritytech/substrate", default-features = false, branch = "polkadot-v0.9.28", optional = true }
->>>>>>> 0b7e0c5d
 primitives = { default-features = false, path = "../../primitives" }
 pallet-allocations = { default-features = false, path = "../../pallets/allocations" }
 pallet-reserve = { default-features = false, path = "../../pallets/reserve" }
