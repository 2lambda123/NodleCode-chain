--- conflicted
+++ resolved
@@ -110,17 +110,10 @@
 }
 
 parameter_types! {
-<<<<<<< HEAD
-	pub const CollectionDeposit: Balance = 10 * constants::NODL;
-	pub const ItemDeposit: Balance = 100 * constants::MILLI_NODL;
-	pub const MetadataDepositBase: Balance = 10 * constants::NODL;
-	pub const MetadataDepositPerByte: Balance = 1 * constants::NODL;
-=======
 	pub const ClassDeposit: Balance = 100 * constants::NODL;
 	pub const InstanceDeposit: Balance = 1 * constants::NODL;
 	pub const MetadataDepositBase: Balance = 100 * constants::MILLI_NODL;
 	pub const MetadataDepositPerByte: Balance = 10 * constants::MILLI_NODL;
->>>>>>> d0c20b03
 	pub const KeyLimit: u32 = 32;
 	pub const ValueLimit: u32 = 256;
 	pub const StringLimit: u32 = 50;
