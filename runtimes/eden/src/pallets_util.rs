/*
 * This file is part of the Nodle Chain distributed at https://github.com/NodleCode/chain
 * Copyright (C) 2020-2022  Nodle International
 *
 * This program is free software: you can redistribute it and/or modify
 * it under the terms of the GNU General Public License as published by
 * the Free Software Foundation, either version 3 of the License, or
 * (at your option) any later version.
 *
 * This program is distributed in the hope that it will be useful,
 * but WITHOUT ANY WARRANTY; without even the implied warranty of
 * MERCHANTABILITY or FITNESS FOR A PARTICULAR PURPOSE.  See the
 * GNU General Public License for more details.
 *
 * You should have received a copy of the GNU General Public License
 * along with this program.  If not, see <http://www.gnu.org/licenses/>.
 */
#![allow(clippy::identity_op)]

use crate::{
	constants, implementations::RelayChainBlockNumberProvider, pallets_governance::MoreThanHalfOfTechComm, Balances,
<<<<<<< HEAD
	DaoReserve, OriginCaller, Preimage, RandomnessCollectiveFlip, Runtime, RuntimeCall, RuntimeEvent, RuntimeHoldReason, RuntimeOrigin,
=======
	DaoReserve, OriginCaller, Preimage, RandomnessCollectiveFlip, Runtime, RuntimeCall, RuntimeEvent, RuntimeOrigin,
>>>>>>> 3ccaa8ba
	Timestamp,
};
use frame_support::{
	pallet_prelude::{Decode, Encode, MaxEncodedLen, RuntimeDebug},
	parameter_types,
	traits::{AsEnsureOriginWithArg, ConstBool, ConstU32, EqualPrivilegeOnly, InstanceFilter, Nothing},
	weights::Weight,
};
use frame_system::{EnsureRoot, EnsureSigned};
use pallet_contracts::{Frame, Schedule};

use primitives::{AccountId, Balance};
use sp_runtime::Perbill;

parameter_types! {
	pub const MaxSchedule: u32 = 100;
}

impl pallet_grants::Config for Runtime {
	type RuntimeEvent = RuntimeEvent;
	type Currency = Balances;
	type CancelOrigin = MoreThanHalfOfTechComm;
	type MaxSchedule = MaxSchedule;
	type WeightInfo = pallet_grants::weights::SubstrateWeight<Runtime>;
	type BlockNumberProvider = RelayChainBlockNumberProvider<Runtime>;
}

impl pallet_utility::Config for Runtime {
	type RuntimeEvent = RuntimeEvent;
	type RuntimeCall = RuntimeCall;
	type PalletsOrigin = OriginCaller;
	type WeightInfo = crate::weights::pallet_utility::WeightInfo<Runtime>;
}

parameter_types! {
	// One storage item; key size is 32; value is size 4+4+16+32 bytes = 56 bytes.
	pub const DepositBase: Balance = constants::deposit(1, 88);
	// Additional storage item size of 32 bytes.
	pub const DepositFactor: Balance = constants::deposit(0, 32);
	pub const MaxSignatories: u16 = 100;
}
impl pallet_multisig::Config for Runtime {
	type RuntimeEvent = RuntimeEvent;
	type RuntimeCall = RuntimeCall;
	type Currency = Balances;
	type DepositBase = DepositBase;
	type DepositFactor = DepositFactor;
	type MaxSignatories = MaxSignatories;
	type WeightInfo = crate::weights::pallet_multisig::WeightInfo<Runtime>;
}

impl pallet_insecure_randomness_collective_flip::Config for Runtime {}

parameter_types! {
	pub MaximumSchedulerWeight: Weight = Perbill::from_percent(80) *
		constants::RuntimeBlockWeights::get().max_block;
	pub const MaxScheduledPerBlock: u32 = 50;
	pub const NoPreimagePostponement: Option<u32> = Some(10);
}

impl pallet_scheduler::Config for Runtime {
	type RuntimeEvent = RuntimeEvent;
	type RuntimeOrigin = RuntimeOrigin;
	type PalletsOrigin = OriginCaller;
	type RuntimeCall = RuntimeCall;
	type MaximumWeight = MaximumSchedulerWeight;
	type ScheduleOrigin = frame_system::EnsureRoot<AccountId>;
	type MaxScheduledPerBlock = MaxScheduledPerBlock;
	type OriginPrivilegeCmp = EqualPrivilegeOnly;
	type WeightInfo = crate::weights::pallet_scheduler::WeightInfo<Runtime>;
	type Preimages = Preimage;
}

parameter_types! {
	pub const PreimageBaseDeposit: Balance = constants::deposit(2, 64);
	pub const PreimageByteDeposit: Balance = constants::deposit(0, 1);
}

#[allow(clippy::identity_op)]
impl pallet_preimage::Config for Runtime {
	type WeightInfo = crate::weights::pallet_preimage::WeightInfo<Runtime>;
	type RuntimeEvent = RuntimeEvent;
	type Currency = Balances;
	type ManagerOrigin = EnsureRoot<AccountId>;
	type BaseDeposit = PreimageBaseDeposit;
	type ByteDeposit = PreimageByteDeposit;
}

parameter_types! {
	pub const CollectionDeposit: Balance = 100 * constants::NODL;
	pub const ItemDeposit: Balance = 1 * constants::NODL;
	pub const MetadataDepositBase: Balance = 100 * constants::MILLI_NODL;
	pub const MetadataDepositPerByte: Balance = 10 * constants::MILLI_NODL;
	pub const KeyLimit: u32 = 32;
	pub const ValueLimit: u32 = 256;
	pub const StringLimit: u32 = 128;
}

impl pallet_uniques::Config for Runtime {
	type RuntimeEvent = RuntimeEvent;
	type CollectionId = u32;
	type ItemId = u32;
	type Currency = Balances;
	type ForceOrigin = frame_system::EnsureRoot<AccountId>;
	type CollectionDeposit = CollectionDeposit;
	type ItemDeposit = ItemDeposit;
	type MetadataDepositBase = MetadataDepositBase;
	type AttributeDepositBase = MetadataDepositBase;
	type DepositPerByte = MetadataDepositPerByte;
	type StringLimit = StringLimit;
	type KeyLimit = KeyLimit;
	type ValueLimit = ValueLimit;
	type WeightInfo = crate::weights::pallet_uniques::WeightInfo<Runtime>;
	#[cfg(feature = "runtime-benchmarks")]
	type Helper = ();
	type CreateOrigin = AsEnsureOriginWithArg<EnsureSigned<AccountId>>;
	type Locker = ();
}

#[derive(
	Copy, Clone, Eq, PartialEq, Ord, PartialOrd, Encode, Decode, RuntimeDebug, MaxEncodedLen, scale_info::TypeInfo,
)]
pub enum SponsorshipType {
	AnySafe,
	Uniques,
}
impl InstanceFilter<RuntimeCall> for SponsorshipType {
	fn filter(&self, c: &RuntimeCall) -> bool {
		match self {
			SponsorshipType::AnySafe => !matches!(c, RuntimeCall::Utility { .. }),
			SponsorshipType::Uniques => matches!(c, RuntimeCall::NodleUniques { .. }),
		}
	}
	fn is_superset(&self, o: &Self) -> bool {
		(self == &SponsorshipType::AnySafe) || (self == o)
	}
}
impl Default for SponsorshipType {
	fn default() -> Self {
		Self::AnySafe
	}
}

impl pallet_sponsorship::Config for Runtime {
	type RuntimeEvent = RuntimeEvent;
	type RuntimeCall = RuntimeCall;
	type Currency = Balances;
	type PotId = u32;
	type SponsorshipType = SponsorshipType;
	type WeightInfo = pallet_sponsorship::weights::SubstrateWeight<Runtime>;
}

impl pallet_nodle_uniques::Config for Runtime {
	type RuntimeEvent = RuntimeEvent;
	type WeightInfo = pallet_nodle_uniques::weights::SubstrateWeight<Runtime>;
}

parameter_types! {
	pub const DepositPerItem: Balance = constants::deposit(1, 0);
	pub const DepositPerByte: Balance = constants::deposit(0, 1);
	pub const DefaultDepositLimit: Balance = constants::deposit(1024, 1024 * 1024);
	pub MySchedule: Schedule<Runtime> = Default::default();
	pub CodeHashLockupDepositPercent: Perbill = Perbill::from_percent(30);

}

impl pallet_contracts::Config for Runtime {
	type Time = Timestamp;
	type Randomness = RandomnessCollectiveFlip;
	type Currency = Balances;
	type RuntimeEvent = RuntimeEvent;
	type RuntimeCall = RuntimeCall;
	/// The safest default is to allow no calls at all.
	///
	/// Runtimes should whitelist dispatchables that are allowed to be called from contracts
	/// and make sure they are stable. Dispatchables exposed to contracts are not allowed to
	/// change because that would break already deployed contracts. The `Call` structure itself
	/// is not allowed to change the indices of existing pallets, too.
	type CallFilter = Nothing;
	type DepositPerItem = DepositPerItem;
	type DepositPerByte = DepositPerByte;
	type DefaultDepositLimit = DefaultDepositLimit;
	type CallStack = [Frame<Self>; 5];
	type WeightPrice = pallet_transaction_payment::Pallet<Self>;
	type WeightInfo = crate::weights::pallet_contracts::WeightInfo<Runtime>;
	type ChainExtension = ();

	type Schedule = MySchedule;

	type AddressGenerator = pallet_contracts::DefaultAddressGenerator;
	type MaxCodeLen = ConstU32<{ 123 * 1024 }>;
	type MaxStorageKeyLen = ConstU32<128>;
	type UnsafeUnstableInterface = ConstBool<false>;
	type MaxDebugBufferLen = ConstU32<{ 2 * 1024 * 1024 }>;
<<<<<<< HEAD
	#[cfg(not(feature = "runtime-benchmarks"))]
	type Migrations = (
		pallet_contracts::migration::v10::Migration<Runtime, Balances>,
		pallet_contracts::migration::v11::Migration<Runtime>,
		pallet_contracts::migration::v12::Migration<Runtime, Balances>,
		pallet_contracts::migration::v13::Migration<Runtime>,
		pallet_contracts::migration::v14::Migration<Runtime, Balances>,
		pallet_contracts::migration::v15::Migration<Runtime>,
	);
	#[cfg(feature = "runtime-benchmarks")]
	type Migrations = pallet_contracts::migration::codegen::BenchMigrations;
	type MaxDelegateDependencies = ConstU32<32>;
	type CodeHashLockupDepositPercent = CodeHashLockupDepositPercent;
	type Debug = ();
	type Environment = ();
	type RuntimeHoldReason = RuntimeHoldReason;
	// type Xcm = (); TODO maybe need this soon
=======
	type Migrations = (
		pallet_contracts::migration::v10::Migration<Runtime>,
		pallet_contracts::migration::v11::Migration<Runtime>,
		pallet_contracts::migration::v12::Migration<Runtime>,
	);
>>>>>>> 3ccaa8ba
}

parameter_types! {
	pub const BasicDeposit: Balance = 1000 * constants::NODL;       // 258 bytes on-chain
	pub const FieldDeposit: Balance = 200 * constants::NODL;        // 66 bytes on-chain
	pub const SubAccountDeposit: Balance = 200 * constants::NODL;   // 53 bytes on-chain
	pub const MaxSubAccounts: u32 = 100;
	pub const MaxAdditionalFields: u32 = 100;
	pub const MaxRegistrars: u32 = 20;
}
impl pallet_identity::Config for Runtime {
	type RuntimeEvent = RuntimeEvent;
	type Currency = Balances;
	type BasicDeposit = BasicDeposit;
	type FieldDeposit = FieldDeposit;
	type SubAccountDeposit = SubAccountDeposit;
	type MaxSubAccounts = MaxSubAccounts;
	type MaxAdditionalFields = MaxAdditionalFields;
	type MaxRegistrars = MaxRegistrars;
	type Slashed = DaoReserve;
	type ForceOrigin = frame_system::EnsureRoot<AccountId>;
	type RegistrarOrigin = frame_system::EnsureRoot<AccountId>;
	type WeightInfo = crate::weights::pallet_identity::WeightInfo<Runtime>;
}<|MERGE_RESOLUTION|>--- conflicted
+++ resolved
@@ -19,11 +19,7 @@
 
 use crate::{
 	constants, implementations::RelayChainBlockNumberProvider, pallets_governance::MoreThanHalfOfTechComm, Balances,
-<<<<<<< HEAD
 	DaoReserve, OriginCaller, Preimage, RandomnessCollectiveFlip, Runtime, RuntimeCall, RuntimeEvent, RuntimeHoldReason, RuntimeOrigin,
-=======
-	DaoReserve, OriginCaller, Preimage, RandomnessCollectiveFlip, Runtime, RuntimeCall, RuntimeEvent, RuntimeOrigin,
->>>>>>> 3ccaa8ba
 	Timestamp,
 };
 use frame_support::{
@@ -187,7 +183,7 @@
 	pub const DefaultDepositLimit: Balance = constants::deposit(1024, 1024 * 1024);
 	pub MySchedule: Schedule<Runtime> = Default::default();
 	pub CodeHashLockupDepositPercent: Perbill = Perbill::from_percent(30);
-
+	pub const MaxDelegateDependencies: u32 = 32;
 }
 
 impl pallet_contracts::Config for Runtime {
@@ -218,8 +214,6 @@
 	type MaxStorageKeyLen = ConstU32<128>;
 	type UnsafeUnstableInterface = ConstBool<false>;
 	type MaxDebugBufferLen = ConstU32<{ 2 * 1024 * 1024 }>;
-<<<<<<< HEAD
-	#[cfg(not(feature = "runtime-benchmarks"))]
 	type Migrations = (
 		pallet_contracts::migration::v10::Migration<Runtime, Balances>,
 		pallet_contracts::migration::v11::Migration<Runtime>,
@@ -228,21 +222,12 @@
 		pallet_contracts::migration::v14::Migration<Runtime, Balances>,
 		pallet_contracts::migration::v15::Migration<Runtime>,
 	);
-	#[cfg(feature = "runtime-benchmarks")]
-	type Migrations = pallet_contracts::migration::codegen::BenchMigrations;
-	type MaxDelegateDependencies = ConstU32<32>;
+	// TODO check all of here
 	type CodeHashLockupDepositPercent = CodeHashLockupDepositPercent;
+	type MaxDelegateDependencies = MaxDelegateDependencies;
+	type RuntimeHoldReason = RuntimeHoldReason;
 	type Debug = ();
 	type Environment = ();
-	type RuntimeHoldReason = RuntimeHoldReason;
-	// type Xcm = (); TODO maybe need this soon
-=======
-	type Migrations = (
-		pallet_contracts::migration::v10::Migration<Runtime>,
-		pallet_contracts::migration::v11::Migration<Runtime>,
-		pallet_contracts::migration::v12::Migration<Runtime>,
-	);
->>>>>>> 3ccaa8ba
 }
 
 parameter_types! {
