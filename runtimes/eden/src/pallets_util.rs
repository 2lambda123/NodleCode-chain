/*
 * This file is part of the Nodle Chain distributed at https://github.com/NodleCode/chain
 * Copyright (C) 2022  Nodle International
 *
 * This program is free software: you can redistribute it and/or modify
 * it under the terms of the GNU General Public License as published by
 * the Free Software Foundation, either version 3 of the License, or
 * (at your option) any later version.
 *
 * This program is distributed in the hope that it will be useful,
 * but WITHOUT ANY WARRANTY; without even the implied warranty of
 * MERCHANTABILITY or FITNESS FOR A PARTICULAR PURPOSE.  See the
 * GNU General Public License for more details.
 *
 * You should have received a copy of the GNU General Public License
 * along with this program.  If not, see <http://www.gnu.org/licenses/>.
 */
use crate::{
    constants, implementations::RelayChainBlockNumberProvider,
    pallets_governance::MoreThanHalfOfTechComm, Balances, Call, Event, Origin, OriginCaller,
    Preimage, Runtime,
};
use frame_support::{
    parameter_types,
    traits::{AsEnsureOriginWithArg, EqualPrivilegeOnly},
    weights::Weight,
};
<<<<<<< HEAD
use frame_system::EnsureSigned;
=======
use frame_system::{EnsureRoot, EnsureSigned};
>>>>>>> f877d00e

use primitives::{AccountId, Balance};
use sp_runtime::Perbill;

impl pallet_grants::Config for Runtime {
    type Event = Event;
    type Currency = Balances;
    type CancelOrigin = MoreThanHalfOfTechComm;
    type ForceOrigin = MoreThanHalfOfTechComm;
    type WeightInfo = pallet_grants::weights::SubstrateWeight<Runtime>;
    type BlockNumberProvider = RelayChainBlockNumberProvider<Runtime>;
}

impl pallet_utility::Config for Runtime {
    type Event = Event;
    type Call = Call;
    type PalletsOrigin = OriginCaller;
    type WeightInfo = ();
}

parameter_types! {
    // One storage item; key size is 32; value is size 4+4+16+32 bytes = 56 bytes.
    pub const DepositBase: Balance = constants::deposit(1, 88);
    // Additional storage item size of 32 bytes.
    pub const DepositFactor: Balance = constants::deposit(0, 32);
    pub const MaxSignatories: u16 = 100;
}
impl pallet_multisig::Config for Runtime {
    type Event = Event;
    type Call = Call;
    type Currency = Balances;
    type DepositBase = DepositBase;
    type DepositFactor = DepositFactor;
    type MaxSignatories = MaxSignatories;
    type WeightInfo = pallet_multisig::weights::SubstrateWeight<Runtime>;
}

impl pallet_randomness_collective_flip::Config for Runtime {}

parameter_types! {
    pub MaximumSchedulerWeight: Weight = Perbill::from_percent(80) *
        constants::RuntimeBlockWeights::get().max_block;
    pub const MaxScheduledPerBlock: u32 = 50;
    pub const NoPreimagePostponement: Option<u32> = Some(10);
}

impl pallet_scheduler::Config for Runtime {
    type Event = Event;
    type Origin = Origin;
    type PalletsOrigin = OriginCaller;
    type Call = Call;
    type MaximumWeight = MaximumSchedulerWeight;
    type ScheduleOrigin = frame_system::EnsureRoot<AccountId>;
    type MaxScheduledPerBlock = MaxScheduledPerBlock;
    type OriginPrivilegeCmp = EqualPrivilegeOnly;
    type WeightInfo = pallet_scheduler::weights::SubstrateWeight<Runtime>;
    type PreimageProvider = Preimage;
    type NoPreimagePostponement = NoPreimagePostponement;
}

parameter_types! {
    pub const PreimageMaxSize: u32 = 4096 * 1024;
    pub const PreimageBaseDeposit: Balance = constants::deposit(2, 64);
    pub const PreimageByteDeposit: Balance = constants::deposit(0, 1);
}

impl pallet_preimage::Config for Runtime {
    type WeightInfo = pallet_preimage::weights::SubstrateWeight<Runtime>;
    type Event = Event;
    type Currency = Balances;
    type ManagerOrigin = EnsureRoot<AccountId>;
    type MaxSize = PreimageMaxSize;
    type BaseDeposit = PreimageBaseDeposit;
    type ByteDeposit = PreimageByteDeposit;
}

parameter_types! {
    pub const ClassDeposit: Balance = 10 * constants::NODL;
    pub const InstanceDeposit: Balance = 100 * constants::MILLI_NODL;
    pub const MetadataDepositBase: Balance = 10 * constants::NODL;
    pub const MetadataDepositPerByte: Balance = 1 * constants::NODL;
    pub const KeyLimit: u32 = 32;
    pub const ValueLimit: u32 = 256;
    pub const StringLimit: u32 = 50;
}

impl pallet_uniques::Config for Runtime {
    type Event = Event;
    type ClassId = u32;
    type InstanceId = u32;
    type Currency = Balances;
    type ForceOrigin = frame_system::EnsureRoot<AccountId>;
    type ClassDeposit = ClassDeposit;
    type InstanceDeposit = InstanceDeposit;
    type MetadataDepositBase = MetadataDepositBase;
    type AttributeDepositBase = MetadataDepositBase;
    type DepositPerByte = MetadataDepositPerByte;
    type StringLimit = StringLimit;
    type KeyLimit = KeyLimit;
    type ValueLimit = ValueLimit;
    type WeightInfo = pallet_uniques::weights::SubstrateWeight<Runtime>;
    #[cfg(feature = "runtime-benchmarks")]
    type Helper = ();
    type CreateOrigin = AsEnsureOriginWithArg<EnsureSigned<AccountId>>;
}<|MERGE_RESOLUTION|>--- conflicted
+++ resolved
@@ -25,11 +25,7 @@
     traits::{AsEnsureOriginWithArg, EqualPrivilegeOnly},
     weights::Weight,
 };
-<<<<<<< HEAD
-use frame_system::EnsureSigned;
-=======
 use frame_system::{EnsureRoot, EnsureSigned};
->>>>>>> f877d00e
 
 use primitives::{AccountId, Balance};
 use sp_runtime::Perbill;
