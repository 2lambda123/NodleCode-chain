--- conflicted
+++ resolved
@@ -112,11 +112,7 @@
 		Multisig: pallet_multisig = 41,
 		Uniques: pallet_uniques = 42,
 		Preimage: pallet_preimage::{Pallet, Call, Storage, Event<T>} = 43,
-<<<<<<< HEAD
-		SubstrateUniques: pallet_uniques::{Pallet, Storage, Event<T>} = 44,
 		Sponsorship: pallet_sponsorship = 45,
-=======
->>>>>>> 2ef7e22f
 
 		// Nodle Stack
 		// EmergencyShutdown: pallet_emergency_shutdown = 50,
@@ -372,13 +368,8 @@
 			list_benchmark!(list, extra, pallet_multisig, Multisig);
 			list_benchmark!(list, extra, pallet_reserve, CompanyReserve);
 			list_benchmark!(list, extra, pallet_grants, Vesting);
-<<<<<<< HEAD
-			list_benchmark!(list, extra, pallet_uniques, SubstrateUniques);
-			list_benchmark!(list, extra, pallet_nodle_uniques, Uniques);
+			list_benchmark!(list, extra, pallet_uniques, Uniques);
 			list_benchmark!(list, extra, pallet_sponsorship, Sponsorship);
-=======
-			list_benchmark!(list, extra, pallet_uniques, Uniques);
->>>>>>> 2ef7e22f
 			list_benchmark!(list, extra, pallet_utility, Utility);
 			list_benchmark!(list, extra, pallet_allocations, Allocations);
 			list_benchmark!(list, extra, pallet_collator_selection, CollatorSelection);
@@ -419,13 +410,8 @@
 			add_benchmark!(params, batches, pallet_multisig, Multisig);
 			add_benchmark!(params, batches, pallet_reserve, CompanyReserve);
 			add_benchmark!(params, batches, pallet_grants, Vesting);
-<<<<<<< HEAD
-			add_benchmark!(params, batches, pallet_uniques, SubstrateUniques);
-			add_benchmark!(params, batches, pallet_nodle_uniques, Uniques);
+			add_benchmark!(params, batches, pallet_uniques, Uniques);
 			add_benchmark!(params, batches, pallet_sponsorship, Sponsorship);
-=======
-			add_benchmark!(params, batches, pallet_uniques, Uniques);
->>>>>>> 2ef7e22f
 			add_benchmark!(params, batches, pallet_utility, Utility);
 			add_benchmark!(params, batches, pallet_allocations, Allocations);
 			add_benchmark!(params, batches, pallet_collator_selection, CollatorSelection);
