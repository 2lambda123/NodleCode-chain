use super::{
	AccountId, AllPalletsWithSystem, Balance, Balances, ParachainInfo, ParachainSystem, PolkadotXcm, Runtime,
	RuntimeCall, RuntimeEvent, RuntimeOrigin, XcmpQueue,
};
#[cfg(feature = "runtime-benchmarks")]
use crate::constants::NODL;
use crate::implementations::DealWithFees;
use codec::{Decode, Encode};
#[cfg(feature = "runtime-benchmarks")]
use frame_benchmarking::BenchmarkError;
use frame_support::{
	match_types, parameter_types,
	traits::{ConstU32, Everything, Nothing, PalletInfoAccess},
	weights::IdentityFee,
	weights::Weight,
};
use frame_system::EnsureRoot;
use orml_traits::{location::RelativeReserveProvider, parameter_type_with_key};
use pallet_xcm::XcmPassthrough;
use polkadot_parachain_primitives::primitives::Sibling;
use scale_info::TypeInfo;
use sp_core::RuntimeDebug;
use sp_runtime::traits::Convert;
#[cfg(feature = "runtime-benchmarks")]
use sp_std::vec;
use xcm::latest::{prelude::*, NetworkId, Weight as XcmWeight};
use xcm_builder::{
	AccountId32Aliases, AllowKnownQueryResponses, AllowSubscriptionsFrom, AllowTopLevelPaidExecutionFrom,
	CurrencyAdapter, EnsureXcmOrigin, IsConcrete, NativeAsset, ParentIsPreset, RelayChainAsNative,
	SiblingParachainAsNative, SiblingParachainConvertsVia, SignedAccountId32AsNative, SignedToAccountId32,
	SovereignSignedViaLocation, TakeWeightCredit, UsingComponents, WeightInfoBounds, WithComputedOrigin,
};
use xcm_executor::XcmExecutor;

/// Type for specifying how a `MultiLocation` can be converted into an `AccountId`. This is used
/// when determining ownership of accounts for asset transacting and when attempting to use XCM
/// `Transact` in order to determine the dispatch RuntimeOrigin.
pub type LocationToAccountId = (
	// The parent (Relay-chain) origin converts to the default `AccountId`.
	ParentIsPreset<AccountId>,
	// Sibling parachain origins convert to AccountId via the `ParaId::into`.
	SiblingParachainConvertsVia<Sibling, AccountId>,
	// Straight up local `AccountId32` origins just alias directly to `AccountId`.
	AccountId32Aliases<RelayNetwork, AccountId>,
);

match_types! {
	pub type ParentOrSiblings: impl Contains<MultiLocation> = {
		MultiLocation { parents: 1, interior: Here } |
		MultiLocation { parents: 1, interior: X1(_) }
	};
}

pub type Barrier = (
	TakeWeightCredit,
	// Expected responses are OK.
	AllowKnownQueryResponses<PolkadotXcm>,
	// Allow XCMs with some computed origins to pass through.
	WithComputedOrigin<
		(
			// If the message is one that immediately attemps to pay for execution, then allow it.
			AllowTopLevelPaidExecutionFrom<Everything>,
			// Subscriptions for version tracking are OK.
			AllowSubscriptionsFrom<ParentOrSiblings>,
		),
		UniversalLocation,
		ConstU32<8>,
	>,
);

pub type LocalOriginToLocation = SignedToAccountId32<RuntimeOrigin, AccountId, RelayNetwork>;

/// The means for routing XCM messages which are not for local execution into the right message
/// queues.
pub type XcmRouter = (
	// Two routers - use UMP to communicate with the relay chain:
	cumulus_primitives_utility::ParentAsUmp<ParachainSystem, PolkadotXcm, ()>,
	// ..and XCMP to communicate with the sibling chains.
	XcmpQueue,
);

parameter_types! {
	pub RelayLocation: MultiLocation = MultiLocation::parent();
	pub NodlLocation: MultiLocation = MultiLocation {
		parents:0,
		interior: Junctions::X1(
			PalletInstance(<Balances as PalletInfoAccess>::index() as u8)
		)
	};
	pub const RelayNetwork: Option<NetworkId> = None;
	pub RelayChainOrigin: RuntimeOrigin = cumulus_pallet_xcm::Origin::Relay.into();
	pub UniversalLocation: InteriorMultiLocation = Parachain(ParachainInfo::parachain_id().into()).into();
}

/// This is the type we use to convert an (incoming) XCM origin into a local `Origin` instance,
/// ready for dispatching a transaction with Xcm's `Transact`. There is an `OriginKind` which can
/// biases the kind of local `Origin` it will become.
pub type XcmOriginToTransactDispatchOrigin = (
	// Sovereign account converter; this attempts to derive an `AccountId` from the origin location
	// using `LocationToAccountId` and then turn that into the usual `Signed` origin. Useful for
	// foreign chains who want to have a local sovereign account on this chain which they control.
	SovereignSignedViaLocation<LocationToAccountId, RuntimeOrigin>,
	// Native converter for Relay-chain (Parent) location; will converts to a `Relay` origin when
	// recognised.
	RelayChainAsNative<RelayChainOrigin, RuntimeOrigin>,
	// Native converter for sibling Parachains; will convert to a `SiblingPara` origin when
	// recognised.
	SiblingParachainAsNative<cumulus_pallet_xcm::Origin, RuntimeOrigin>,
	// Native signed account converter; this just converts an `AccountId32` origin into a normal
	// `Origin::Signed` origin of the same 32-byte value.
	SignedAccountId32AsNative<RelayNetwork, RuntimeOrigin>,
	// Xcm origins can be represented natively under the Xcm pallet's Xcm origin.
	XcmPassthrough<RuntimeOrigin>,
);
/// Means for transacting assets on this chain.
pub type AssetTransactors = CurrencyTransactor;

/// Means for transacting the native currency on this chain.
pub type CurrencyTransactor = CurrencyAdapter<
	// Use this currency:
	Balances,
	// Use this currency when it is a fungible asset matching the given location or name:
	IsConcrete<NodlLocation>,
	// Convert an XCM MultiLocation into a local account id:
	LocationToAccountId,
	// Our chain's account ID type (we can't get away without mentioning it explicitly):
	AccountId,
	// We don't track any teleports of `Balances`.
	(),
>;

parameter_types! {
	pub UnitWeightCost: Weight = Weight::from_parts(1_000_000_000, 64 * 1024);
	pub const MaxInstructions: u32 = 100;
}

pub struct XcmConfig;
impl xcm_executor::Config for XcmConfig {
	type RuntimeCall = RuntimeCall;
	type XcmSender = XcmRouter;
	type AssetTransactor = AssetTransactors;
	type OriginConverter = XcmOriginToTransactDispatchOrigin;
	type IsReserve = NativeAsset;
	type IsTeleporter = ();
	type UniversalLocation = UniversalLocation;
	type Barrier = Barrier;
	type Weigher = WeightInfoBounds<crate::weights::NodleXcmWeight<RuntimeCall>, RuntimeCall, MaxInstructions>;
	type Trader = UsingComponents<IdentityFee<Balance>, NodlLocation, AccountId, Balances, DealWithFees>;
	type ResponseHandler = PolkadotXcm;
	type AssetTrap = PolkadotXcm;
	type AssetClaims = PolkadotXcm;
	type SubscriptionService = PolkadotXcm;
	type PalletInstancesInfo = AllPalletsWithSystem;
	type MaxAssetsIntoHolding = ConstU32<8>;
	type AssetLocker = ();
	type AssetExchanger = ();
	type FeeManager = ();
	type MessageExporter = ();
	type UniversalAliases = Nothing;
	type CallDispatcher = RuntimeCall;
	type SafeCallFilter = Everything;
<<<<<<< HEAD

	type Aliasers = Nothing; // TODO check if it should be type Aliasers = AliasForeignAccountId32<OnlyParachains>;
=======
	type Aliasers = Nothing;
>>>>>>> 3ccaa8ba
}

#[cfg(feature = "runtime-benchmarks")]
parameter_types! {
	pub ReachableDest: Option<MultiLocation> = Some(Parent.into());
}

impl pallet_xcm::Config for Runtime {
	type RuntimeEvent = RuntimeEvent;
	type SendXcmOrigin = EnsureXcmOrigin<RuntimeOrigin, LocalOriginToLocation>;
	type XcmRouter = XcmRouter;
	type ExecuteXcmOrigin = EnsureXcmOrigin<RuntimeOrigin, LocalOriginToLocation>;
	type XcmExecuteFilter = Nothing;
	type XcmExecutor = XcmExecutor<XcmConfig>;
	type XcmTeleportFilter = Nothing;
	type XcmReserveTransferFilter = Everything;
	type Weigher = WeightInfoBounds<crate::weights::NodleXcmWeight<RuntimeCall>, RuntimeCall, MaxInstructions>;
	type UniversalLocation = UniversalLocation;
	type RuntimeOrigin = RuntimeOrigin;
	type RuntimeCall = RuntimeCall;
	const VERSION_DISCOVERY_QUEUE_SIZE: u32 = 100;
	type AdvertisedXcmVersion = pallet_xcm::CurrentXcmVersion;
	type Currency = Balances;
	type CurrencyMatcher = ();
	type TrustedLockers = ();
	type SovereignAccountOf = LocationToAccountId;
	type MaxLockers = ConstU32<8>;
	type AdminOrigin = EnsureRoot<AccountId>;
	type WeightInfo = crate::weights::pallet_xcm::WeightInfo<Runtime>;
	#[cfg(feature = "runtime-benchmarks")]
	type ReachableDest = ReachableDest;
<<<<<<< HEAD

	type MaxRemoteLockConsumers = ConstU32<0>;

=======
	type MaxRemoteLockConsumers = ConstU32<0>;
>>>>>>> 3ccaa8ba
	type RemoteLockConsumerIdentifier = ();
}

impl cumulus_pallet_xcmp_queue::Config for Runtime {
	type RuntimeEvent = RuntimeEvent;
	type XcmExecutor = XcmExecutor<XcmConfig>;
	type ChannelInfo = ParachainSystem;
	type VersionWrapper = PolkadotXcm;
	type ExecuteOverweightOrigin = EnsureRoot<AccountId>;
	type ControllerOrigin = EnsureRoot<AccountId>;
	type ControllerOriginConverter = XcmOriginToTransactDispatchOrigin;
	type WeightInfo = cumulus_pallet_xcmp_queue::weights::SubstrateWeight<Self>;
	type PriceForSiblingDelivery = ();
}
impl cumulus_pallet_xcm::Config for Runtime {
	type RuntimeEvent = RuntimeEvent;
	type XcmExecutor = XcmExecutor<XcmConfig>;
}
pub struct AccountIdToMultiLocation;
impl Convert<AccountId, MultiLocation> for AccountIdToMultiLocation {
	fn convert(account: AccountId) -> MultiLocation {
		X1(AccountId32 {
			network: None,
			id: account.into(),
		})
		.into()
	}
}
parameter_types! {
	pub const BaseXcmWeight: XcmWeight = XcmWeight::from_parts(100_000_000, 0);
	// TODO: update based on the results of CHA-407
	pub const MaxAssetsForTransfer: usize = 2;
}
parameter_types! {
	pub SelfLocation: MultiLocation = MultiLocation::here();
}
parameter_type_with_key! {
	pub ParachainMinFee: |_location: MultiLocation| -> Option<u128> {
		None
	};
}
#[derive(Encode, Decode, Eq, PartialEq, Clone, PartialOrd, Ord, TypeInfo, RuntimeDebug)]
pub enum CurrencyId {
	// NODL native token
	NodleNative,
}
pub struct CurrencyIdConvert;
impl Convert<CurrencyId, Option<MultiLocation>> for CurrencyIdConvert {
	fn convert(id: CurrencyId) -> Option<MultiLocation> {
		match id {
			CurrencyId::NodleNative => Some(NodlLocation::get()),
		}
	}
}

impl orml_xtokens::Config for Runtime {
	type RuntimeEvent = RuntimeEvent;
	type Balance = Balance;
	type CurrencyId = CurrencyId;
	type CurrencyIdConvert = CurrencyIdConvert;
	type AccountIdToMultiLocation = AccountIdToMultiLocation;
	type SelfLocation = SelfLocation;
	type XcmExecutor = XcmExecutor<XcmConfig>;
	type Weigher = WeightInfoBounds<crate::weights::NodleXcmWeight<RuntimeCall>, RuntimeCall, MaxInstructions>;
	type BaseXcmWeight = BaseXcmWeight;
	type UniversalLocation = UniversalLocation;
	type MaxAssetsForTransfer = MaxAssetsForTransfer;
	type MinXcmFee = ParachainMinFee;
	type MultiLocationsFilter = Everything;
	type ReserveProvider = RelativeReserveProvider;
}

#[cfg(feature = "runtime-benchmarks")]
parameter_types! {
	pub const TrustedTeleporter: Option<(MultiLocation, MultiAsset)> = Some((
		MultiLocation::parent(),
		MultiAsset{ id: Concrete(MultiLocation::parent()), fun: Fungible(100) }
	));
}
#[cfg(feature = "runtime-benchmarks")]
impl pallet_xcm_benchmarks::generic::Config for Runtime {
	type RuntimeCall = RuntimeCall;

	fn worst_case_response() -> (u64, Response) {
		(0u64, Response::Version(Default::default()))
	}

	fn worst_case_asset_exchange() -> Result<(MultiAssets, MultiAssets), BenchmarkError> {
		// Eden doesn't support asset exchanges
		Err(BenchmarkError::Skip)
	}

	fn universal_alias() -> Result<(MultiLocation, Junction), BenchmarkError> {
		// The XCM executor of Eden doesn't have a configured `UniversalAliases`
		Err(BenchmarkError::Skip)
	}

	fn export_message_origin_and_destination(
	) -> Result<(MultiLocation, NetworkId, InteriorMultiLocation), BenchmarkError> {
		// The XCM executor of Eden doesn't support exporting messages
		Err(BenchmarkError::Skip)
	}

	fn transact_origin_and_runtime_call() -> Result<(MultiLocation, RuntimeCall), BenchmarkError> {
		Ok((
			MultiLocation::parent(),
			frame_system::Call::remark_with_event { remark: vec![] }.into(),
		))
	}

	fn subscribe_origin() -> Result<MultiLocation, BenchmarkError> {
		Ok(MultiLocation::parent())
	}

	fn claimable_asset() -> Result<(MultiLocation, MultiLocation, MultiAssets), BenchmarkError> {
		let origin = MultiLocation::parent();
		let assets: MultiAssets = (Concrete(NodlLocation::get()), 10_000_000 * NODL).into();
		let ticket = MultiLocation {
			parents: 0,
			interior: Here,
		};
		Ok((origin, ticket, assets))
	}

	fn unlockable_asset() -> Result<(MultiLocation, MultiLocation, MultiAsset), BenchmarkError> {
		// Eden doesn't support locking/unlocking assets
		Err(BenchmarkError::Skip)
	}

	fn alias_origin() -> Result<(MultiLocation, MultiLocation), BenchmarkError> {
		Err(BenchmarkError::Skip)
	}
}

#[cfg(feature = "runtime-benchmarks")]
impl pallet_xcm_benchmarks::fungible::Config for Runtime {
	type TransactAsset = Balances;
	type CheckedAccount = ();
	type TrustedTeleporter = TrustedTeleporter;
	fn get_multi_asset() -> MultiAsset {
		MultiAsset {
			id: Concrete(NodlLocation::get()),
			fun: Fungible(u128::MAX),
		}
	}
}
#[cfg(feature = "runtime-benchmarks")]
impl pallet_xcm_benchmarks::Config for Runtime {
	type XcmConfig = XcmConfig;
	type AccountIdConverter = LocationToAccountId;
	fn valid_destination() -> Result<MultiLocation, BenchmarkError> {
		Ok(RelayLocation::get())
	}
	fn worst_case_holding(_depositable_count: u32) -> MultiAssets {
		// 1 fungibles can be traded in the worst case: TODO: CHA-407 https://github.com/NodleCode/chain/issues/717
		let assets = MultiAsset {
			id: Concrete(NodlLocation::get()),
			fun: Fungible(10_000_000 * NODL),
		};
		assets.into()
	}
}

#[cfg(test)]
mod tests {

	use super::*;
	#[test]
	fn test_convert_currency_id_to_multi_location() {
		let pallet_balance_index = <Balances as PalletInfoAccess>::index() as u8; //using same index as the built runtime
		let expected_nodl_location = MultiLocation {
			parents: 0,
			interior: Junctions::X1(PalletInstance(pallet_balance_index)), // Index of the pallet balance in the runtime
		};
		assert_eq!(
			CurrencyIdConvert::convert(CurrencyId::NodleNative),
			Some(expected_nodl_location)
		);
	}
	#[test]
	fn convert_accountid_to_multi_location() {
		let alice: sp_runtime::AccountId32 = [
			0x7e, 0xc8, 0x3e, 0x09, 0x72, 0xf3, 0xf3, 0xbe, 0xb9, 0x1b, 0xf3, 0x91, 0xf4, 0x57, 0x1a, 0x1a, 0xd5, 0x07,
			0x06, 0x71, 0x24, 0x4c, 0x36, 0x57, 0xf1, 0x13, 0xaf, 0xea, 0xa6, 0x27, 0x15, 0x1b,
		]
		.into();

		let expected_multilocation = MultiLocation {
			parents: 0,
			interior: X1(AccountId32 {
				network: None,
				id: [
					126, 200, 62, 9, 114, 243, 243, 190, 185, 27, 243, 145, 244, 87, 26, 26, 213, 7, 6, 113, 36, 76,
					54, 87, 241, 19, 175, 234, 166, 39, 21, 27,
				],
			}),
		};
		assert_eq!(AccountIdToMultiLocation::convert(alice), expected_multilocation);
	}
}<|MERGE_RESOLUTION|>--- conflicted
+++ resolved
@@ -159,12 +159,7 @@
 	type UniversalAliases = Nothing;
 	type CallDispatcher = RuntimeCall;
 	type SafeCallFilter = Everything;
-<<<<<<< HEAD
-
-	type Aliasers = Nothing; // TODO check if it should be type Aliasers = AliasForeignAccountId32<OnlyParachains>;
-=======
 	type Aliasers = Nothing;
->>>>>>> 3ccaa8ba
 }
 
 #[cfg(feature = "runtime-benchmarks")]
@@ -196,13 +191,7 @@
 	type WeightInfo = crate::weights::pallet_xcm::WeightInfo<Runtime>;
 	#[cfg(feature = "runtime-benchmarks")]
 	type ReachableDest = ReachableDest;
-<<<<<<< HEAD
-
 	type MaxRemoteLockConsumers = ConstU32<0>;
-
-=======
-	type MaxRemoteLockConsumers = ConstU32<0>;
->>>>>>> 3ccaa8ba
 	type RemoteLockConsumerIdentifier = ();
 }
 
