--- conflicted
+++ resolved
@@ -19,12 +19,8 @@
 		+ pallet_multisig::Config
 		+ pallet_contracts::Config
 		+ pallet_uniques::Config
-<<<<<<< HEAD
-		+ pallet_nodle_uniques::Config,
-=======
 		+ pallet_nodle_uniques::Config
 		+ pallet_message_queue::Config,
->>>>>>> fa312371
 {
 	fn on_runtime_upgrade() -> Weight {
 		// Size of onchain storage is 0 safe to upgrade storage version
@@ -35,10 +31,7 @@
 
 		// Store version 0 for default
 		StorageVersion::new(0).put::<pallet_nodle_uniques::Pallet<T>>();
-<<<<<<< HEAD
-=======
 		StorageVersion::new(0).put::<pallet_message_queue::Pallet<T>>();
->>>>>>> fa312371
 
 		T::DbWeight::get().writes(6)
 	}
