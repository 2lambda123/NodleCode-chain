[package]
authors = ["Eliott Teissonniere <git.eliott@teissonniere.org>"]
edition = "2021"
name = "runtime-staking"
version = "2.0.18"

[features]
default = ["std"]
std = [
  "frame-executive/std",
  "frame-support/std",
  "frame-system/std",
  "frame-try-runtime/std",
  "primitives/std",
  "frame-system-rpc-runtime-api/std",
  "pallet-allocations/std",
  "pallet-amendments/std",
  "pallet-authority-discovery/std",
  "pallet-authorship/std",
  "pallet-babe/std",
  "pallet-balances/std",
  "pallet-collective/std",
  "pallet-contracts/std",
  "pallet-contracts-primitives/std",
  "pallet-contracts-rpc-runtime-api/std",
  "pallet-emergency-shutdown/std",
  "pallet-grandpa/std",
  "pallet-grants/std",
  "pallet-im-online/std",
  "pallet-mandate/std",
  "pallet-membership/std",
  "pallet-multisig/std",
  "pallet-offences/std",
  "pallet-staking/std",
  "pallet-randomness-collective-flip/std",
  "pallet-reserve/std",
  "pallet-scheduler/std",
  "pallet-preimage/std",
  "pallet-session/std",
  "pallet-timestamp/std",
  "pallet-transaction-payment/std",
  "pallet-transaction-payment-rpc-runtime-api/std",
  "pallet-utility/std",
  "codec/std",
  "polkadot-runtime-common/std",
  "safe-mix/std",
  "serde",
  "sp-api/std",
  "sp-application-crypto/std",
  "sp-authority-discovery/std",
  "sp-consensus-babe/std",
  "sp-block-builder/std",
  "sp-core/std",
  "sp-inherents/std",
  "sp-io/std",
  "sp-offchain/std",
  "sp-runtime/std",
  "sp-session/std",
  "sp-staking/std",
  "sp-std/std",
  "sp-transaction-pool/std",
  "sp-version/std",
  "sp-npos-elections/std",
]
runtime-benchmarks = [
  "frame-benchmarking",
  "frame-support/runtime-benchmarks",
  "frame-system/runtime-benchmarks",
  "frame-system-benchmarking",
  "pallet-allocations/runtime-benchmarks",
  "pallet-amendments/runtime-benchmarks",
  "pallet-babe/runtime-benchmarks",
  "pallet-balances/runtime-benchmarks",
  "pallet-collective/runtime-benchmarks",
  "pallet-contracts/runtime-benchmarks",
  "pallet-emergency-shutdown/runtime-benchmarks",
  "pallet-grandpa/runtime-benchmarks",
  "pallet-grants/runtime-benchmarks",
  "pallet-im-online/runtime-benchmarks",
  "pallet-multisig/runtime-benchmarks",
  "pallet-reserve/runtime-benchmarks",
  "pallet-scheduler/runtime-benchmarks",
  "pallet-preimage/runtime-benchmarks",
  "pallet-timestamp/runtime-benchmarks",
  "pallet-utility/runtime-benchmarks",
  "sp-runtime/runtime-benchmarks",
  "pallet-staking/runtime-benchmarks",
]
try-runtime = [
  "frame-executive/try-runtime",
  "frame-try-runtime",
  "frame-system/try-runtime",
]

[dependencies]
static_assertions = "1.1.0"
getrandom = { version = "0.2", features = ["js"] }
safe-mix = { version = "1.0.1", default-features = false }
codec = { package = "parity-scale-codec", version = "3.0.0", default-features = false, features = ["derive"] }
serde = { version = "1.0.136", optional = true, features = ["derive"] }
scale-info = { version = "2.0.1", default-features = false, features = [
  "derive",
] }
frame-benchmarking = { git = "https://github.com/paritytech/substrate", default-features = false, optional = true, branch = "polkadot-v0.9.20" }
frame-system-benchmarking = { git = "https://github.com/paritytech/substrate", default-features = false, optional = true, branch = "polkadot-v0.9.20" }
frame-executive = { git = "https://github.com/paritytech/substrate", default-features = false, branch = "polkadot-v0.9.20" }
frame-support = { git = "https://github.com/paritytech/substrate", default-features = false, branch = "polkadot-v0.9.20" }
frame-system = { git = "https://github.com/paritytech/substrate", default-features = false, branch = "polkadot-v0.9.20" }
frame-system-rpc-runtime-api = { git = "https://github.com/paritytech/substrate", default-features = false, branch = "polkadot-v0.9.20" }
pallet-authority-discovery = { git = "https://github.com/paritytech/substrate", default-features = false, branch = "polkadot-v0.9.20" }
pallet-authorship = { git = "https://github.com/paritytech/substrate", default-features = false, branch = "polkadot-v0.9.20" }
pallet-babe = { git = "https://github.com/paritytech/substrate", default-features = false, branch = "polkadot-v0.9.20" }
pallet-balances = { git = "https://github.com/paritytech/substrate", default-features = false, branch = "polkadot-v0.9.20" }
pallet-collective = { git = "https://github.com/paritytech/substrate", default-features = false, branch = "polkadot-v0.9.20" }
pallet-contracts = { git = "https://github.com/paritytech/substrate", default-features = false, branch = "polkadot-v0.9.20" }
pallet-contracts-primitives = { git = "https://github.com/paritytech/substrate", default-features = false, branch = "polkadot-v0.9.20" }
pallet-contracts-rpc-runtime-api = { git = "https://github.com/paritytech/substrate", default-features = false, branch = "polkadot-v0.9.20" }
pallet-grandpa = { git = "https://github.com/paritytech/substrate", default-features = false, branch = "polkadot-v0.9.20" }
pallet-im-online = { git = "https://github.com/paritytech/substrate", default-features = false, branch = "polkadot-v0.9.20" }
pallet-membership = { git = "https://github.com/paritytech/substrate", default-features = false, branch = "polkadot-v0.9.20" }
pallet-multisig = { git = "https://github.com/paritytech/substrate", default-features = false, branch = "polkadot-v0.9.20" }
pallet-offences = { git = "https://github.com/paritytech/substrate", default-features = false, branch = "polkadot-v0.9.20" }
pallet-randomness-collective-flip = { git = "https://github.com/paritytech/substrate", default-features = false, branch = "polkadot-v0.9.20" }
pallet-scheduler = { git = "https://github.com/paritytech/substrate", default-features = false, branch = "polkadot-v0.9.20" }
<<<<<<< HEAD
=======
pallet-preimage = { git = "https://github.com/paritytech/substrate", default-features = false, branch = "polkadot-v0.9.20" }
>>>>>>> f877d00e
pallet-session = { git = "https://github.com/paritytech/substrate", default-features = false, features = [
  "historical",
], branch = "polkadot-v0.9.20" }
pallet-timestamp = { git = "https://github.com/paritytech/substrate", default-features = false, branch = "polkadot-v0.9.20" }
pallet-transaction-payment = { git = "https://github.com/paritytech/substrate", default-features = false, branch = "polkadot-v0.9.20" }
pallet-transaction-payment-rpc-runtime-api = { git = "https://github.com/paritytech/substrate", default-features = false, branch = "polkadot-v0.9.20" }
pallet-utility = { git = "https://github.com/paritytech/substrate", default-features = false, branch = "polkadot-v0.9.20" }
polkadot-runtime-common = { git = "https://github.com/paritytech/polkadot.git", default-features = false, branch = "release-v0.9.20" }
sp-api = { git = "https://github.com/paritytech/substrate", default-features = false, branch = "polkadot-v0.9.20" }
sp-application-crypto = { git = "https://github.com/paritytech/substrate", default-features = false, branch = "polkadot-v0.9.20" }
sp-authority-discovery = { git = "https://github.com/paritytech/substrate", default-features = false, branch = "polkadot-v0.9.20" }
sp-consensus-babe = { git = "https://github.com/paritytech/substrate", default-features = false, branch = "polkadot-v0.9.20" }
sp-block-builder = { git = "https://github.com/paritytech/substrate", default-features = false, branch = "polkadot-v0.9.20" }
sp-core = { git = "https://github.com/paritytech/substrate", default-features = false, branch = "polkadot-v0.9.20" }
sp-inherents = { git = "https://github.com/paritytech/substrate", default-features = false, branch = "polkadot-v0.9.20" }
sp-io = { git = "https://github.com/paritytech/substrate", default-features = false, branch = "polkadot-v0.9.20" }
sp-offchain = { git = "https://github.com/paritytech/substrate", default-features = false, branch = "polkadot-v0.9.20" }
sp-runtime = { git = "https://github.com/paritytech/substrate", default-features = false, branch = "polkadot-v0.9.20" }
sp-session = { git = "https://github.com/paritytech/substrate", default-features = false, branch = "polkadot-v0.9.20" }
sp-staking = { git = "https://github.com/paritytech/substrate", default-features = false, branch = "polkadot-v0.9.20" }
sp-std = { git = "https://github.com/paritytech/substrate", default-features = false, branch = "polkadot-v0.9.20" }
sp-transaction-pool = { git = "https://github.com/paritytech/substrate", default-features = false, branch = "polkadot-v0.9.20" }
sp-version = { git = "https://github.com/paritytech/substrate", default-features = false, branch = "polkadot-v0.9.20" }
sp-npos-elections = { git = "https://github.com/paritytech/substrate", default-features = false, branch = "polkadot-v0.9.20" }
primitives = { default-features = false, path = "../../primitives" }
pallet-allocations = { default-features = false, path = "../../pallets/allocations" }
pallet-amendments = { default-features = false, path = "../../pallets/amendments" }
pallet-reserve = { default-features = false, path = "../../pallets/reserve" }
pallet-poa = { default-features = false, path = "../../pallets/poa" }
pallet-emergency-shutdown = { default-features = false, path = "../../pallets/emergency-shutdown" }
pallet-grants = { default-features = false, path = "../../pallets/grants" }
pallet-mandate = { default-features = false, path = "../../pallets/mandate" }
pallet-staking = { default-features = false, path = "../../pallets/staking" }
frame-try-runtime = { git = "https://github.com/paritytech/substrate", default-features = false, branch = "polkadot-v0.9.20", optional = true }

[build-dependencies]
substrate-wasm-builder = { git = "https://github.com/paritytech/substrate", branch = "polkadot-v0.9.20" }<|MERGE_RESOLUTION|>--- conflicted
+++ resolved
@@ -122,10 +122,7 @@
 pallet-offences = { git = "https://github.com/paritytech/substrate", default-features = false, branch = "polkadot-v0.9.20" }
 pallet-randomness-collective-flip = { git = "https://github.com/paritytech/substrate", default-features = false, branch = "polkadot-v0.9.20" }
 pallet-scheduler = { git = "https://github.com/paritytech/substrate", default-features = false, branch = "polkadot-v0.9.20" }
-<<<<<<< HEAD
-=======
 pallet-preimage = { git = "https://github.com/paritytech/substrate", default-features = false, branch = "polkadot-v0.9.20" }
->>>>>>> f877d00e
 pallet-session = { git = "https://github.com/paritytech/substrate", default-features = false, features = [
   "historical",
 ], branch = "polkadot-v0.9.20" }
