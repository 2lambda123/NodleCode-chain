--- conflicted
+++ resolved
@@ -68,11 +68,7 @@
         uses: actions-rs/tarpaulin@v0.1
         with:
           version: ${{ env.tarpaulin-vers }}
-<<<<<<< HEAD
-          args: "--avoid-cfg-tarpaulin --all-features --workspace --timeout 120 --exclude runtimes-eden runtimes-main runtimes-staking nodle-chain nodle-parachain nodle-staking --exclude-files **/mock.rs **/migrations.rs **/weights.rs **/weights/*"
-=======
           args: "--avoid-cfg-tarpaulin --all-features --workspace --timeout 120 --exclude runtimes-eden nodle-parachain --exclude-files **/mock.rs **/weights.rs **/migrations.rs"
->>>>>>> e1030016
 
       - name: Upload to Codecov
         uses: codecov/codecov-action@v3.0.0
