--- conflicted
+++ resolved
@@ -81,19 +81,6 @@
 sp-state-machine = { workspace = true }
 
 # Cumulus dependencies
-<<<<<<< HEAD
-cumulus-client-cli = { git = "https://github.com/paritytech/polkadot-sdk", tag = "polkadot-v1.5.0" }
-cumulus-client-collator = { git = "https://github.com/paritytech/polkadot-sdk", tag = "polkadot-v1.5.0" }
-cumulus-client-consensus-aura = { git = "https://github.com/paritytech/polkadot-sdk", tag = "polkadot-v1.5.0" }
-cumulus-client-consensus-common = { git = "https://github.com/paritytech/polkadot-sdk", tag = "polkadot-v1.5.0" }
-cumulus-client-consensus-proposer = { git = "https://github.com/paritytech/polkadot-sdk", tag = "polkadot-v1.5.0" }
-cumulus-client-service = { git = "https://github.com/paritytech/polkadot-sdk", tag = "polkadot-v1.5.0" }
-cumulus-primitives-core = { git = "https://github.com/paritytech/polkadot-sdk", tag = "polkadot-v1.5.0" }
-cumulus-primitives-parachain-inherent = { git = "https://github.com/paritytech/polkadot-sdk", tag = "polkadot-v1.5.0" }
-cumulus-relay-chain-inprocess-interface = { git = "https://github.com/paritytech/polkadot-sdk", tag = "polkadot-v1.5.0" }
-cumulus-relay-chain-interface = { git = "https://github.com/paritytech/polkadot-sdk", tag = "polkadot-v1.5.0" }
-cumulus-relay-chain-rpc-interface = { git = "https://github.com/paritytech/polkadot-sdk", tag = "polkadot-v1.5.0" }
-=======
 cumulus-client-cli = { workspace = true }
 cumulus-client-collator = { workspace = true }
 cumulus-client-consensus-aura = { workspace = true }
@@ -105,7 +92,6 @@
 cumulus-relay-chain-inprocess-interface = { workspace = true }
 cumulus-relay-chain-interface = { workspace = true }
 cumulus-relay-chain-rpc-interface = { workspace = true }
->>>>>>> 7d3d5fda
 
 # Polkadot dependencies
 polkadot-cli = { workspace = true }
