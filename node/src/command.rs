--- conflicted
+++ resolved
@@ -96,17 +96,12 @@
         "local" => Box::new(chain_spec::cs_main::local_testnet_config()),
         "staking-dev" => Box::new(chain_spec::cs_staking::development_config()),
         "staking-local" => Box::new(chain_spec::cs_staking::local_staking_config()),
-<<<<<<< HEAD
         "staking-tnet" => Box::new(chain_spec::cs_staking::tnet_staking_config()),
         "staking-tnet-templ" => Box::new(chain_spec::cs_staking::tnet_templ_staking_config()),
-        "eden-dev" => Box::new(chain_spec::cs_eden::development_config(para_id)),
-        "eden-local" => Box::new(chain_spec::cs_eden::local_config(para_id)),
-=======
         "eden-dev" => Box::new(chain_spec::cs_eden::development_config(
             DEFAULT_PARA_ID.into(),
         )),
         "eden-local" => Box::new(chain_spec::cs_eden::local_config(DEFAULT_PARA_ID.into())),
->>>>>>> 41ce7de5
         "eden" => Box::new(chain_spec::cs_eden::main_config()),
         "" | "main" => Box::new(chain_spec::cs_main::main_config()),
         "arcadia" => Box::new(chain_spec::cs_main::arcadia_config()),
