/*
 * This file is part of the Nodle Chain distributed at https://github.com/NodleCode/chain
 * Copyright (C) 2020-2022  Nodle International
 *
 * This program is free software: you can redistribute it and/or modify
 * it under the terms of the GNU General Public License as published by
 * the Free Software Foundation, either version 3 of the License, or
 * (at your option) any later version.
 *
 * This program is distributed in the hope that it will be useful,
 * but WITHOUT ANY WARRANTY; without even the implied warranty of
 * MERCHANTABILITY or FITNESS FOR A PARTICULAR PURPOSE.  See the
 * GNU General Public License for more details.
 *
 * You should have received a copy of the GNU General Public License
 * along with this program.  If not, see <http://www.gnu.org/licenses/>.
 */
#![allow(clippy::type_complexity)]
//! Service and ServiceFactory implementation. Specialized wrapper over substrate service.

// std
use std::{sync::Arc, time::Duration};

use cumulus_client_cli::CollatorOptions;
// Local Runtime Types
use runtime_eden::{api, RuntimeApi};

use polkadot_primitives::{Block, Hash};

// Cumulus Imports
use cumulus_client_collator::service::CollatorService;
use cumulus_client_consensus_common::ParachainBlockImport as TParachainBlockImport;
use cumulus_client_consensus_proposer::Proposer;
use cumulus_client_service::{
	build_network, build_relay_chain_interface, prepare_node_config, start_relay_chain_tasks, BuildNetworkParams,
	CollatorSybilResistance, DARecoveryProfile, StartRelayChainTasksParams,
};
use cumulus_primitives_core::{relay_chain::CollatorPair, ParaId};
use cumulus_relay_chain_interface::{OverseerHandle, RelayChainInterface};

// Substrate Imports

use sc_consensus::ImportQueue;
use sc_executor::{HeapAllocStrategy, NativeElseWasmExecutor, WasmExecutor, DEFAULT_HEAP_ALLOC_STRATEGY};
use sc_network::NetworkBlock;
use sc_network_sync::SyncingService;
use sc_service::{Configuration, PartialComponents, TFullBackend, TFullClient, TaskManager};
use sc_telemetry::{Telemetry, TelemetryHandle, TelemetryWorker, TelemetryWorkerHandle};

<<<<<<< HEAD
// OBS use sp_consensus::Proposer;
=======
>>>>>>> 7d3d5fda
use sp_keystore::KeystorePtr;
use substrate_prometheus_endpoint::Registry;

/// Native executor type.
pub struct ParachainNativeExecutor;

impl sc_executor::NativeExecutionDispatch for ParachainNativeExecutor {
	type ExtendHostFunctions = frame_benchmarking::benchmarking::HostFunctions;

	fn dispatch(method: &str, data: &[u8]) -> Option<Vec<u8>> {
		api::dispatch(method, data)
	}

	fn native_version() -> sc_executor::NativeVersion {
		runtime_eden::native_version()
	}
}
<<<<<<< HEAD

type ParachainExecutor = NativeElseWasmExecutor<ParachainNativeExecutor>;

=======

type ParachainExecutor = NativeElseWasmExecutor<ParachainNativeExecutor>;

>>>>>>> 7d3d5fda
type ParachainClient = TFullClient<Block, RuntimeApi, ParachainExecutor>;

type ParachainBackend = TFullBackend<Block>;

type ParachainBlockImport = TParachainBlockImport<Block, Arc<ParachainClient>, ParachainBackend>;

/// Starts a `ServiceBuilder` for a full service.
///
/// Use this macro if you don't actually need the full service, but just the builder in order to
/// be able to perform chain operations.
pub fn new_partial(
	config: &Configuration,
) -> Result<
	PartialComponents<
		ParachainClient,
		ParachainBackend,
		(),
		sc_consensus::DefaultImportQueue<Block>,
		sc_transaction_pool::FullPool<Block, ParachainClient>,
		(ParachainBlockImport, Option<Telemetry>, Option<TelemetryWorkerHandle>),
	>,
	sc_service::Error,
> {
	let telemetry = config
		.telemetry_endpoints
		.clone()
		.filter(|x| !x.is_empty())
		.map(|endpoints| -> Result<_, sc_telemetry::Error> {
			let worker = TelemetryWorker::new(16)?;
			let telemetry = worker.handle().new_telemetry(endpoints);
			Ok((worker, telemetry))
		})
		.transpose()?;

	let heap_pages = config
		.default_heap_pages
		.map_or(DEFAULT_HEAP_ALLOC_STRATEGY, |h| HeapAllocStrategy::Static {
			extra_pages: h as _,
		});

	let wasm = WasmExecutor::builder()
		.with_execution_method(config.wasm_method)
		.with_onchain_heap_alloc_strategy(heap_pages)
		.with_offchain_heap_alloc_strategy(heap_pages)
		.with_max_runtime_instances(config.max_runtime_instances)
		.with_runtime_cache_size(config.runtime_cache_size)
		.build();

	let executor = ParachainExecutor::new_with_wasm_executor(wasm);

	let (client, backend, keystore_container, task_manager) = sc_service::new_full_parts::<Block, RuntimeApi, _>(
		config,
		telemetry.as_ref().map(|(_, telemetry)| telemetry.handle()),
		executor,
	)?;
	let client = Arc::new(client);

	let telemetry_worker_handle = telemetry.as_ref().map(|(worker, _)| worker.handle());

	let telemetry = telemetry.map(|(worker, telemetry)| {
		task_manager.spawn_handle().spawn("telemetry", None, worker.run());
		telemetry
	});

	let transaction_pool = sc_transaction_pool::BasicPool::new_full(
		config.transaction_pool.clone(),
		config.role.is_authority().into(),
		config.prometheus_registry(),
		task_manager.spawn_essential_handle(),
		client.clone(),
	);

	let block_import = ParachainBlockImport::new(client.clone(), backend.clone());

	let import_queue = build_import_queue(
		client.clone(),
		block_import.clone(),
		config,
		telemetry.as_ref().map(|telemetry| telemetry.handle()),
		&task_manager,
	)?;

	Ok(PartialComponents {
		backend,
		client,
		import_queue,
		keystore_container,
		task_manager,
		transaction_pool,
		select_chain: (),
		other: (block_import, telemetry, telemetry_worker_handle),
	})
}

/// Start a node with the given parachain `Configuration` and relay chain `Configuration`.
///
/// This is the actual implementation that is abstract over the executor and the runtime api.
#[sc_tracing::logging::prefix_logs_with("Parachain")]
async fn start_node_impl(
	parachain_config: Configuration,
	polkadot_config: Configuration,
	collator_options: CollatorOptions,
	para_id: ParaId,
<<<<<<< HEAD
	// OBS	_rpc_ext_builder: RB,
	// OBS	build_import_queue: BIQ,
	// OBS	build_consensus: BIC,
=======
>>>>>>> 7d3d5fda
	hwbench: Option<sc_sysinfo::HwBench>,
) -> sc_service::error::Result<(TaskManager, Arc<ParachainClient>)> {
	let parachain_config = prepare_node_config(parachain_config);

	let params = new_partial(&parachain_config)?;
	let (block_import, mut telemetry, telemetry_worker_handle) = params.other;
	let net_config = sc_network::config::FullNetworkConfiguration::new(&parachain_config.network);

	let client = params.client.clone();
	let backend = params.backend.clone();
	let mut task_manager = params.task_manager;

	let (relay_chain_interface, collator_key) = build_relay_chain_interface(
		polkadot_config,
		&parachain_config,
		telemetry_worker_handle,
		&mut task_manager,
		collator_options.clone(),
		hwbench.clone(),
	)
	.await
	.map_err(|e| sc_service::Error::Application(Box::new(e) as Box<_>))?;

<<<<<<< HEAD
	// OBS	let force_authoring = parachain_config.force_authoring;
=======
>>>>>>> 7d3d5fda
	let validator = parachain_config.role.is_authority();
	let prometheus_registry = parachain_config.prometheus_registry().cloned();
	let transaction_pool = params.transaction_pool.clone();
	let import_queue_service = params.import_queue.service();
	let (network, system_rpc_tx, tx_handler_controller, start_network, sync_service) =
		build_network(BuildNetworkParams {
			parachain_config: &parachain_config,
			net_config,
			client: client.clone(),
			transaction_pool: transaction_pool.clone(),
			para_id,
			spawn_handle: task_manager.spawn_handle(),
			relay_chain_interface: relay_chain_interface.clone(),
			import_queue: params.import_queue,
			sybil_resistance_level: CollatorSybilResistance::Resistant, // because of Aura
		})
		.await?;

	let rpc_builder = {
		let client = client.clone();
		let transaction_pool = transaction_pool.clone();

		Box::new(move |deny_unsafe, _| {
			let deps = crate::rpc::FullDeps {
				client: client.clone(),
				pool: transaction_pool.clone(),
				deny_unsafe,
			};

			crate::rpc::create_full(deps).map_err(Into::into)
		})
	};

	sc_service::spawn_tasks(sc_service::SpawnTasksParams {
		rpc_builder,
		client: client.clone(),
		transaction_pool: transaction_pool.clone(),
		task_manager: &mut task_manager,
		config: parachain_config,
		keystore: params.keystore_container.keystore(),
		backend,
		network: network.clone(),
		sync_service: sync_service.clone(),
		system_rpc_tx,
		tx_handler_controller,
		telemetry: telemetry.as_mut(),
	})?;

	if let Some(hwbench) = hwbench {
		sc_sysinfo::print_hwbench(&hwbench);
		if validator {
			warn_if_slow_hardware(&hwbench);
		}

		// OBS
<<<<<<< HEAD
		// if let Some(ref mut telemetry) = telemetry {
		// 	let telemetry_handle = telemetry.handle();
		// 	task_manager.spawn_handle().spawn(
		// 		"telemetry_hwbench",
		// 		None,
		// 		sc_sysinfo::initialize_hwbench_telemetry(telemetry_handle, hwbench),
		// 	);
		// }
=======
		if let Some(ref mut telemetry) = telemetry {
			let telemetry_handle = telemetry.handle();
			task_manager.spawn_handle().spawn(
				"telemetry_hwbench",
				None,
				sc_sysinfo::initialize_hwbench_telemetry(telemetry_handle, hwbench),
			);
		}
>>>>>>> 7d3d5fda
	}

	let announce_block = {
		let sync_service = sync_service.clone();
		Arc::new(move |hash, data| sync_service.announce_block(hash, data))
	};

	let relay_chain_slot_duration = Duration::from_secs(6);

	let overseer_handle = relay_chain_interface
		.overseer_handle()
		.map_err(|e| sc_service::Error::Application(Box::new(e)))?;

	start_relay_chain_tasks(StartRelayChainTasksParams {
		client: client.clone(),
		announce_block: announce_block.clone(),
		para_id,
		relay_chain_interface: relay_chain_interface.clone(),
		task_manager: &mut task_manager,
		da_recovery_profile: if validator {
			DARecoveryProfile::Collator
		} else {
			DARecoveryProfile::FullNode
		},
		import_queue: import_queue_service,
		relay_chain_slot_duration,
		recovery_handle: Box::new(overseer_handle.clone()),
		sync_service: sync_service.clone(),
	})?;

	if validator {
		start_consensus(
			client.clone(),
			block_import,
			prometheus_registry.as_ref(),
			telemetry.as_ref().map(|t| t.handle()),
			&task_manager,
			relay_chain_interface.clone(),
			transaction_pool,
			sync_service.clone(),
			params.keystore_container.keystore(),
			relay_chain_slot_duration,
			para_id,
			collator_key.expect("Command line arguments do not allow this. qed"),
			overseer_handle,
			announce_block,
		)?;
	}

	start_network.start_network();

	Ok((task_manager, client))
}

/// Build the import queue for the parachain runtime.
fn build_import_queue(
	client: Arc<ParachainClient>,
	block_import: ParachainBlockImport,
	config: &Configuration,
	telemetry: Option<TelemetryHandle>,
	task_manager: &TaskManager,
) -> Result<sc_consensus::DefaultImportQueue<Block>, sc_service::Error> {
	let slot_duration = cumulus_client_consensus_aura::slot_duration(&*client)?;

	Ok(
		cumulus_client_consensus_aura::equivocation_import_queue::fully_verifying_import_queue::<
			sp_consensus_aura::sr25519::AuthorityPair,
			_,
			_,
			_,
			_,
		>(
			client,
			block_import,
			move |_, _| async move {
				let timestamp = sp_timestamp::InherentDataProvider::from_system_time();
				Ok(timestamp)
			},
			slot_duration,
			&task_manager.spawn_essential_handle(),
			config.prometheus_registry(),
			telemetry,
		),
	)
}

fn start_consensus(
	client: Arc<ParachainClient>,
	block_import: ParachainBlockImport,
	prometheus_registry: Option<&Registry>,
	telemetry: Option<TelemetryHandle>,
	task_manager: &TaskManager,
	relay_chain_interface: Arc<dyn RelayChainInterface>,
	transaction_pool: Arc<sc_transaction_pool::FullPool<Block, ParachainClient>>,
	sync_oracle: Arc<SyncingService<Block>>,
	keystore: KeystorePtr,
	relay_chain_slot_duration: Duration,
	para_id: ParaId,
	collator_key: CollatorPair,
	overseer_handle: OverseerHandle,
	announce_block: Arc<dyn Fn(Hash, Option<Vec<u8>>) + Send + Sync>,
) -> Result<(), sc_service::Error> {
	use cumulus_client_consensus_aura::collators::basic::{self as basic_aura, Params as BasicAuraParams};

	// NOTE: because we use Aura here explicitly, we can use `CollatorSybilResistance::Resistant`
	// when starting the network.

	let slot_duration = cumulus_client_consensus_aura::slot_duration(&*client)?;

	let proposer_factory = sc_basic_authorship::ProposerFactory::with_proof_recording(
		task_manager.spawn_handle(),
		client.clone(),
		transaction_pool,
		prometheus_registry,
		telemetry.clone(),
	);

	let proposer = Proposer::new(proposer_factory);

	let collator_service = CollatorService::new(
		client.clone(),
		Arc::new(task_manager.spawn_handle()),
		announce_block,
		client.clone(),
	);

	let params = BasicAuraParams {
		create_inherent_data_providers: move |_, ()| async move { Ok(()) },
		block_import,
		para_client: client,
		relay_client: relay_chain_interface,
		sync_oracle,
		keystore,
		collator_key,
		para_id,
		overseer_handle,
		slot_duration,
		relay_chain_slot_duration,
		proposer,
		collator_service,
		// Very limited proposal time.
		authoring_duration: Duration::from_millis(500),
		collation_request_receiver: None,
	};

	let fut = basic_aura::run::<Block, sp_consensus_aura::sr25519::AuthorityPair, _, _, _, _, _, _, _>(params);
	task_manager.spawn_essential_handle().spawn("aura", None, fut);

	Ok(())
}

/// Start a parachain node.
pub async fn start_parachain_node(
	parachain_config: Configuration,
	polkadot_config: Configuration,
	collator_options: CollatorOptions,
	para_id: ParaId,
	hwbench: Option<sc_sysinfo::HwBench>,
) -> sc_service::error::Result<(TaskManager, Arc<ParachainClient>)> {
	start_node_impl(parachain_config, polkadot_config, collator_options, para_id, hwbench).await
}

/// Checks that the hardware meets the requirements and print a warning otherwise.
fn warn_if_slow_hardware(hwbench: &sc_sysinfo::HwBench) {
	// Polkadot para-chains should generally use these requirements to ensure that the relay-chain
	// will not take longer than expected to import its blocks.
	if let Err(e) = frame_benchmarking_cli::SUBSTRATE_REFERENCE_HARDWARE.check_hardware(hwbench) {
		log::warn!(
			"⚠️  The hardware does not meet the minimal requirements for role 'Authority' find out more at:\n\
			https://wiki.polkadot.network/docs/maintain-guides-how-to-validate-polkadot#reference-hardware {e:?}"
		);
	}
}<|MERGE_RESOLUTION|>--- conflicted
+++ resolved
@@ -47,10 +47,6 @@
 use sc_service::{Configuration, PartialComponents, TFullBackend, TFullClient, TaskManager};
 use sc_telemetry::{Telemetry, TelemetryHandle, TelemetryWorker, TelemetryWorkerHandle};
 
-<<<<<<< HEAD
-// OBS use sp_consensus::Proposer;
-=======
->>>>>>> 7d3d5fda
 use sp_keystore::KeystorePtr;
 use substrate_prometheus_endpoint::Registry;
 
@@ -68,15 +64,9 @@
 		runtime_eden::native_version()
 	}
 }
-<<<<<<< HEAD
 
 type ParachainExecutor = NativeElseWasmExecutor<ParachainNativeExecutor>;
 
-=======
-
-type ParachainExecutor = NativeElseWasmExecutor<ParachainNativeExecutor>;
-
->>>>>>> 7d3d5fda
 type ParachainClient = TFullClient<Block, RuntimeApi, ParachainExecutor>;
 
 type ParachainBackend = TFullBackend<Block>;
@@ -180,12 +170,6 @@
 	polkadot_config: Configuration,
 	collator_options: CollatorOptions,
 	para_id: ParaId,
-<<<<<<< HEAD
-	// OBS	_rpc_ext_builder: RB,
-	// OBS	build_import_queue: BIQ,
-	// OBS	build_consensus: BIC,
-=======
->>>>>>> 7d3d5fda
 	hwbench: Option<sc_sysinfo::HwBench>,
 ) -> sc_service::error::Result<(TaskManager, Arc<ParachainClient>)> {
 	let parachain_config = prepare_node_config(parachain_config);
@@ -209,10 +193,6 @@
 	.await
 	.map_err(|e| sc_service::Error::Application(Box::new(e) as Box<_>))?;
 
-<<<<<<< HEAD
-	// OBS	let force_authoring = parachain_config.force_authoring;
-=======
->>>>>>> 7d3d5fda
 	let validator = parachain_config.role.is_authority();
 	let prometheus_registry = parachain_config.prometheus_registry().cloned();
 	let transaction_pool = params.transaction_pool.clone();
@@ -268,16 +248,6 @@
 		}
 
 		// OBS
-<<<<<<< HEAD
-		// if let Some(ref mut telemetry) = telemetry {
-		// 	let telemetry_handle = telemetry.handle();
-		// 	task_manager.spawn_handle().spawn(
-		// 		"telemetry_hwbench",
-		// 		None,
-		// 		sc_sysinfo::initialize_hwbench_telemetry(telemetry_handle, hwbench),
-		// 	);
-		// }
-=======
 		if let Some(ref mut telemetry) = telemetry {
 			let telemetry_handle = telemetry.handle();
 			task_manager.spawn_handle().spawn(
@@ -286,7 +256,6 @@
 				sc_sysinfo::initialize_hwbench_telemetry(telemetry_handle, hwbench),
 			);
 		}
->>>>>>> 7d3d5fda
 	}
 
 	let announce_block = {
