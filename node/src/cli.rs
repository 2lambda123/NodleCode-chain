--- conflicted
+++ resolved
@@ -16,13 +16,9 @@
  * along with this program.  If not, see <http://www.gnu.org/licenses/>.
  */
 
-<<<<<<< HEAD
-use sc_cli::{KeySubcommand, RunCmd, SignCmd, VanityCmd, VerifyCmd};
-=======
 use crate::chain_spec;
 use sc_cli::{KeySubcommand, SignCmd, VanityCmd, VerifyCmd};
-use std::{fmt, path::PathBuf};
->>>>>>> c0a050f6
+use std::path::PathBuf;
 use structopt::StructOpt;
 
 /// An overarching CLI command definition.
@@ -37,8 +33,6 @@
     #[structopt(subcommand)]
     pub subcommand: Option<Subcommand>,
 
-<<<<<<< HEAD
-=======
     // /// Choose solo or parachain mode
     // #[structopt(long)]
     // pub mode_parachain: bool,
@@ -50,7 +44,6 @@
     pub relaychain_args: Vec<String>,
 }
 
->>>>>>> c0a050f6
 /// Possible subcommands of the main binary.
 #[derive(Debug, StructOpt)]
 pub enum Subcommand {
